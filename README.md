# React Storefront

Build and deploy e-commerce progressive web apps (PWAs) in record time.

[Full Guides, API Documentation, and Examples](https://pwa.moovweb.com/)

# Example Site

[Example Site Built with React Storefront](https://react-storefront-boilerplate.moovweb.cloud)

You can create a local copy of this site using `create-react-storefront` to use as a starting point for your own site:

```
npm install -g create-react-storefront
create-react-storefront my-site
```

## License

React Storefront is licensed under the Apache 2.0 License.

## Contributing

To contribute to react-storefront:

1. Make a branch from `master`
2. Make your changes
3. Add tests
4. Verify all tests pass by running `yarn test`
5. Add an item to the Change Log in readme.md. Use your best judgement as to whether your change is a patch, minor release, or major release. We'll ensure that the correct version number is assigned before it is released.
6. Create a PR.

## Development

First, clone the repo and run yarn to install dependencies

```
yarn
```

To use your local copy of react-storefront when developing apps, in your clone of this repo, run:

```
yarn link:all
```

To automatically transpile your code when you make changes, run:

```
yarn watch
```

Then, in your app's root directory run:

```
npm link react-storefront && npm link babel-plugin-react-storefront && npm link react-storefront-moov-xdn && npm link react-storefront-middleware
```

### Setup prettier with Visual Studio Code

`prettier-vscode` can be installed using the extension sidebar.

To format on save, just update your `editor.formatOnSave` setting.

_For other editors, https://prettier.io/docs/en/editors.html_

## Publishing

To publish a release, run:

```
yarn release
```

## Changelog

<<<<<<< HEAD
### 6.59.3

- Fixed bug in `Image` which caused relative sources to not work when optimized
=======
### 6.59.5

- Removed buggy optimization for ExpandableSection, it conflicted with MobX and caused rendering issues.

### 6.59.4

- Fixed bug where app would scroll to the top of the page before updating the UI during client side navigation.

### 6.59.3

- Fixed scroll to top and lazy loading not working as expected when attributes `title`, `description` and `canonicalUrl` of `AppModel` set to null.
>>>>>>> 8aea004e

### 6.59.2

- Fix for `TabPanel` amp initial state

### 6.59.1

- Fixed AMP Menu bug which was causing sub menus not to close

### 6.59.0

- Added `Accordion` component which only allows one child `ExpandableSection` to be open at a time.

### 6.58.0

- Added `ProductColors` and `ProductThumbnail` components to support dynamic color swatches within a PLP page.
- Fixes a bug in `AmpForm` that caused errors when injected into non-PWA pages.

### 6.57.0

- Removed css minification for non-amp request to speed up execution times.

### 6.56.0

- Added `DrawerButton` component for creating drawers with custom content with support for anchoring from any side
- `Lazy` no longer requires a `key` prop to automatically unmount it's children when the URL changes.

### 6.55.4

- Added `visibilitySensorProps` to `Lazy`.

### 6.55.3

- uninstall-service-worker.js is no longer prefetched.

### 6.55.2

- Elements inside `Lazy` are now shown in AMP.

### 6.55.1

- Search how hides and disables the submit button until the user enters a non-whitespace character
- Fixes hiding `<title>` tag when `app.title` is `null`

### 6.55.0

- Added `renderLeafHeader` and `renderLeafFooter` to `Menu`. These allow developers to customize the header and footer sections for non-root menu cards.
- Added `linkProps` prop to `HeaderLogo` for adding props into `Link` component.

### 6.54.3

- Updated `Image` to leave `src` in place when the image fails to load and `notFoundSrc` is not defined.
- Fixes on-screen keyboard collapsing when search field was cleared
- Fixes an issue where outdated state can be recorded in history if the app state changes immediately before navigation - [Issue #272](https://github.com/moovweb/react-storefront/issues/272)

### 6.54.2

- Fixed an issue where `<Image />` components with `lazy` parameter and no width are never rendered if they are initially above the fold.

### 6.54.1

- Improved consistency of prefetch caching.

### 6.54.0

- Upgrades workbox to 4.3.1
- Fixes a bug where prefetched data always results in a cache miss when navigating to a new page.

### 6.53.1

- Fixes a bug introduced in 6.47.0 that caused responses cached in the browser to not expire properly

### 6.53.0

- Added a `throttleClick` prop to `AddToCartButton` with a default of 250 milliseconds to help prevent users from adding a product to their cart multiple times by accident.
- Fixed the NavTabs storybook example.

### 6.52.2

- Improves the patch from 6.52.1 to also handle the case when the product was rendered on the server.

### 6.52.1

- Fixed a bug introduced in 6.52.0 where the product thumbnail shown over the main product images while loading would not be hidden when returning back to the same product as was previously viewed.

### 6.52.0

- Added AMP functionality to the `SearchDrawer`. In order to make the search drawer work in AMP:
  - Use the new `SearchButton` component in your app header to open the search drawer.
  - In your `search/suggest-handler.js`, add `thumbnails: (true|false)` to each item in groups. Set to `true` when items in the group have a thumbnail, otherwise `false`.

### 6.51.1

- The `renderers/render` method is now correctly marked `async`.

### 6.51.0

- `ImageSwitcher` now uses the product name for the `alt` prop on any images or thumbnails that do not have one.

### 6.50.2

- Fixed an issue where elements inside a `Lazy` component are never rendered if they are initially above the fold.

### 6.50.1

- Fixed error when running apps in express due to `headers.get(name)` not being defined.

### 6.50.0

- You can now add data to `amp-analytics` tags by implementing `getAmpAnalyticsData()` on analytics targets.
- Updated `Headers` implementation to support spreading, deleting, direct access of properties.
- Added woff2 support.

### 6.49.0

- `ImageSwitcher` can now display videos.
- Added a new `Video` component which supports displaying videos in AMP.
- Added a `fromOrigin(originName)` handler type that allows you to proxy an origin from the edge.
- Added a `redirectTo(path)` handler type that allows you redirect the request at the edge.

### 6.48.2

- Fixed AMP validation errors in `AmpImageSwitcher`.

### 6.48.1

- ImageSwitcher with color selector now works in AMP

### 6.48.0

- create-react-storefront now checks for node 8 at startup.

### 6.47.0

- Skeletons are now skipped when the URL matches a route that is cached on the client.

### 6.46.1

- Fixing AMP check in `Server`

### 6.46.0

- When `cache({ edge })` is present on a route and has a `key` property, the cookies in that key will be forwarded on any `fetch` calls sent upstream.
- Added `react-storefront/requestContext` for request scoped state storage access
- Redirects from AMP to the PWA if `@withAmp` is not present on the main page component or if `react-storefront-extensions/transformAmpHtml` is not used.
- Added the ability to disable analytics by setting a cookie named `rsf_disable_analytics` to `true`. The default smoke test now disables analytics so that smoke test runs aren't counted as real user sessions.

### 6.45.0

- Added tracking search events for the `SearchPopup` component

### 6.44.1

- `cache/clearClientCache` no longer requires the service worker to be installed in order to clear the cache. This is now done entirely by the main browser thread.

### 6.44.0

- Adds a new `react-storefront-puppeteer` package to help developers write puppeteer tests for React Storefront apps and schedule smoke testing with Moovweb Control Center.

### 6.43.2

- Fixed a client build issue relating to AMP exclusion.

### 6.43.1

- Prevent errors when headers forwarded by fetch are not provided by the browser.

### 6.43.0

- Added `BackToTop` component for scrolling to top of page.
- The `authorization` header sent from the browser will be forwarded to fetch calls made from the server when basic auth is enabled.

### 6.42.2

- Restored the default export of `react-storefront/fetch` for backwards compatibility.

### 6.42.1

- Restored `react-storefront/fetch` for backwards compatibility.

### 6.42.0

- The headers object included in fetch responses now matches the Headers interface from the standard fetch API.
- Fixes an issue where the `Menu` would not reset the user taps on an item to drill down.

### 6.41.0

- Adds the ability to clear the client cache using `clearClientCache()` from `react-storefront/cache`
- Added the ability to override the style of selected a NavTab via a new `selected` class.

### 6.40.0

- `fetch()` now relays the `user-agent` header from the browser if one is not explicitly provided.
- The `server` option in `cache()` route handlers has been renamed `edge`. Usage of `server` is still supported, but will result in a deprecation warning.

### 6.39.0

- Added the ability to split and normalize the server cache for routes using the `cache()` handler's new `server.key` property and `react-storefront/router/createCustomCacheKey`.

### 6.38.0

- Adding analytics events `searchSubmitted` and `searchLinkClicked` to SearchDrawer

### 6.37.1

- Fixed webpack production build issue

### 6.37.0

- `Server` now cleans and minifies server side rendered CSS
- `hydrate` now lives in utils. Used internally and for RSF components in adapt pages.

### 6.36.4

- Removes this warning about deprecated usage of `require("history/createBrowserHistory")`.

### 6.36.3

- `Server` now properly handle the case when rendering an error fails
- The app shell will no longer be throttled when prefetching.

### 6.36.2

- `SearchResultsModelBase` nows updates `facetGroups` if defined in a search results response

### 6.36.1

- Fixed `Filter` issue where all group items were being rendered even when not expanded
- Updated the `lodash` dependency to fix a vulnerability
- Fixed missing prefech flag header on prefetch requests.

### 6.36.0

- Added a `hideLast` prop to to the `Breadcrumbs` component.
- You can now disable the service worker by setting passing `serviceWorker: false` to `launchClient`.

### 6.35.1

- Sourcemap files are now excluded from the service worker precache manifest.

### 6.35.0

- Added `resetSelectionWhenImagesChange` prop to `ImageSwitcher`.
- `PageLink` now merges the `state` prop with state automatically created from the `model` prop.
- Added `optimize` prop on `Image` component which allows you to optimize images for mobile devices using Moovweb's CDN.

### 6.34.3

- Fixed prefetch throttling opt-in in production client webpack config.

### 6.34.2

- Fixed issues with lazy loading images in `CmsSlot`
- Fixed sizing of loading spinner in the `ShowMore` button so that it matches the button height

### 6.34.1

- Fixed warning "React does not recognize the lazyLoadImages prop on a DOM element." when using `CmsSlot`.

### 6.34.0

- Cookies are now sent with AJAX requests to get suggestions in the search drawer.
- Fixed an error that occurs in Link when `history` cannot be injected from app scope.
- Added `Lazy` component for late loading components with a simple wrapper
- `CmsSlot` now lazy loads images with `data-rsf-lazy` attribute

### 6.33.1

- Fixed linking to JS assets introduced in 6.33.0

### 6.33.0

- Added source maps for production builds.

### 6.32.0

- You can now lazy load items in the main menu by setting `lazyItemsURL` in `MenuItemModel` instances.
- You can now customize the rendering of menu items via Menu's `itemRenderer` and `itemContentRenderer` props.

### 6.31.1

- Fixes the "Uncaught TypeError: Converting circular structure to JSON" error shown in the console when the user clicks the `ShowMore` button.

### 6.31.0

- Adds a new `labelComponent` prop to `BackNav`, which allows you to override the default HTML element used to render the label.
- Fixes a bug where requests could be catched by `serviceWorker.cache(path)` even if the path matches a route that doesn't have a cache handler.
- Disable prefetching throttling by default.
- Improved service worker cache-busting by including settings in the hashed filename for the bootsrap file.

### 6.30.2

- Fixed deprecation warning: `Please use require("history").createMemoryHistory instead of require("history/createMemoryHistory")`

### 6.30.1

- `SearchDrawer` now handles a null value for `app.search.results` gracefully.

### 6.30.0

- Adds a `createSubmitURL` prop to `SearchDrawer`.
- You can now define a set of `initialGroups` to display in the search drawer when the search field is blank.
- Adds an `imageProps` prop to `ImageSwitcher`
- Adds support for accessing the app state tree with React's `useContext` hook via the new `react-storefront/AppContext`.
- Added a `withPersonalization` HOC and `usePersonalization` hook for late loading personalized data.

### 6.29.0

- Adds an `initialContent` prop to `SearchDrawer` that determines the content to display when the search field is blank.
- Fixed bug where custom `ExpandableSection` icons were showing wrong icon when using `defaultExpanded`.
- Fixed a bug where format was not being passed as a request param. This was introduced in 6.25.0
- Fixed bug in `renderers/render` which caused injection of PWA components into proxied pages to fail. This was a regression introduced in 6.26.0

### 6.28.0

- Adds a new `delayUntilInteractive` prop to `AnalyticsProvider` that delays loading analytics scripts until the app is fully interactive. This helps ensure the best TTI and user experience.

### 6.27.0

- Added `optimizeImages` util function for use in handlers
- Fixed issue with JS scripts being included in the wrong order during SSR in 6.26.0.

### 6.26.0

- JavaScript bundles are now prefetched using link rel="prefetch" headers.
- Fixes bug in handling of AMP routes introduced in 6.25.0

### 6.25.0

- The Router now explicitly adds a JSON route with each
  Route initialization
- Fixed max-age cache control header configuration

### 6.24.1

- Rerelease of 6.24.1 due to a botched build.

### 6.24.0

- You can now specify webpack `optimization` options in the client build config.
- You can now use the `OPEN_BROWSER` environment variable to control
  whether or not the browser opens after starting in development mode
- Added universal error reporting with the new `errorReporter` config on both `react-storefront/launchClient` and `react-storefront-moov-xdn/index`.

### 6.23.1

- Rolled back optimization to exclude AMP components in the client build that was added in 6.23.0 as it was causing issues in some apps.

### 6.23.0

- You can now pass options to control how Router's `applySearch` function stringifies params. For example, `router.applySearch({ colors: ['red', 'green'] }, { arrayFormat: 'brackets' })`
- AMP-specific components are now left out of the client build as they are only needed during server side rendering. This helps reduce client bundle size.
- The JSON that is cached by the service worker during the initial app load is now raw JSON returned from the router, not the serialized model. This brings it in line with how JSON returned from `fromServer` during client-side navigation is cached.

### 6.22.0

- The `Menu` component now looks the same when rendering in AMP and React.
- Fixed bug where links in the menu main were not rendered properly for SEO introduced in 6.16.0
- Fixes an issue where `ImageSwitcher` would not reset its `selectedIndex` after switching products.
- If an analytics target throws an error it will now be caught so that other targets have a chance to fire.

### 6.21.0

- Fixes UI styling in cases where the last breadcrumb is a link.
- Adds `sortProps` to `SortButton`, which allows your to pass props to the underlying `Sort` component.

### 6.20.0

- Added `serveSSRFromCache` option to the client webpack build. Set to `true` to allow the sevice worker to serve from the cache when a user initially lands on your app. Defaults to `false`.

- Fixed the padding of the close button in the `UpdateNotification` component.

### 6.19.0

- Improved `MenuIcon` with better animation. Note: MenuIcon's `OpenIcon` and `CloseIcon` props have been removed.

### 6.18.0

- Fetch now implements the standard `redirected` and `url` properties on the `Response` object. See https://developer.mozilla.org/en-US/docs/Web/API/Response#Properties.

### 6.17.0

- You can now define a surrogate key for each route using:

```js
new Router().get(
  '/p/:1',
  cache({
    server: {
      surrogateKey: (params, request) => {
        return 'product'
      }
    }
  }),
  fromServer('./path/to/handler')
)
```

- Fixed bug in converting relative URLs to absolute URLs in Link that was introduced in 6.16.0

### 6.16.1

- Updated mobx-react to correct peerDependency ^5.4.3

### 6.16.0

- Added `trackSelected` prop to `Menu`. Set to `true` to indicate the item corresponding to the current page
- Improved the performance of `Menu` by eliminating excessive rendering.

### 6.15.0

- New "PowerLinks" feature allows you link to a React Storefront app with `<a data-rsf-power-link="on" href="https://my.domain.com">Visit My Store</a>` and have the link prefetched and cached so that navigation is instant. Just add this to the site containing the link:

```js
<script src="http://my.domain.com/.powerlinks.js" defer />
```

- Added the ability to overwrite `cache()` route handler with `response.set('cache-control', '...')`.

### 6.14.1

- Fix bug in client webpack config due to a bad merge that would prevent apps from starting.

### 6.14.0

- Added support for prefetch throttling.

### 6.13.2

- Improved JSS class name generation in development

## 6.13.1

- Fixed a bug where links in the main menu were not rendered properly for SEO.

### 6.13.0

- Added `environment` module with `isClient` and `isServer` functions that allows you to detect whether your code is running on the client or the server.
- Stub out Response's `set`, `get`, `status`, `cookie`, and `redirect` methods on the client.

### 6.12.1

- Update peerDependencies for mobx, mobx-react, and mobx-state-tree to more stable versions.

### 6.12.0

- Improved offline support.
- Users will now be able to navigate back to any page they have previously visited when offline.
- The `AppBar` component now displays "Your device lost its internet connection" when offline. This message is configurable via AppBar's `offlineWarning` prop.
- Added an `Offline` component to be displayed as the main body of the app when the user attempts to navigate to a page that isn't cached when offline.
- Added `appShell` configuration method to `Router`. Configure the appShell with a `fromServer`handler that returns global data to display in the app shell when the user attempts to load the site while offline.

To add offline support to your app, upgrade to 6.12.0, then:

- Add an `appShell` configuration to your router definition:

```js
// src/routes.js

new Router()
  // ...
  .appShell(
    // returns only the global data needed to build the app-shell for offline support
    fromServer('./app-shell/app-shell-handler')
  )
```

- Add the `Offline` component to your `Pages` element in `App.js`.

```js
// src/App.js

import Offline from 'react-storefront/Offline'

// then in the render method...
class App extends Component {
  render() {
    return (
      <Pages
        components={universal => ({
          // ...
          Offline
        })}
      />
    )
  }
}
```

### 6.11.0

- Gracefully handle when `history.replace` fails due to the state object being too large. This was happening on Firefox for apps with large state trees as Firefox imposes a limit of 640kB on the state object. When history.replace fails, history.state will simply be cleared out and the app
  will get the state from the network if the user navigates back or forward.

### 6.10.0

- Removed `onImpression` from `Link`. We decided this logic was better handled in `CommerceAnalyticsTarget` in `react-storefront-extensions`.
- `AnalyticsProvider` now automatically calls `setHistory` for all targets.

### 6.9.2

- Fixed an issue with `Link` where `onImpression` would not fire if the user returns to a page using the back or forward buttons.

### 6.9.1

- Fixed an issue with `Link` where `onImpression` would not fire unless `prefetch="visible"` was also present

### 6.9.0

- Added support for `acceptInvalidCerts` option to `fetch`
- The `transform` passed into `react-storefront-moov-xdn/index` can now be asynchronous. The allows `react-storefront-extensions/transformAmpHtml` to fetch heights and widths for images when rendering AMP.
- Added `utils/batchPromises` for running batches of concurrent promises.
- Added `onImpression` prop to `Link` to help with tracking product impressions using `Track`.
- Added `currencyCode` to `ProductModelBase`

### 6.8.3

- Fixed a bug where a number shows in the `ImageSwitcher` component when rendered in AMP without thumbnails.

### 6.8.2

- Fixes an issue where images sometimes do not show up in `AmpImageSwitcher` due to a bug in `amp-carousel` when rendering in a div with `display: flex`. https://github.com/ampproject/amphtml/issues/14519
- Fixes styling differences when rendering `ExpandableSection` in AMP.
- Each card in the main menu now scrolls independently.
- `CmsSlot` now spreads props to the underlying `span`. This fixes an issue where `<Track>` would not fire events when a `CmsSlot` was the child element.

### 6.8.1

- Restored `AnalyticsProvider` accidentally removed in 6.8.0

### 6.8.0

- Removes unnecessary dependency on js-cookie.
- Added bottom border for selected thumbnail in AMP image carousel
- Added `className` to `MenuItemModel`. This allows you to add CSS class names to individual items in the Menu.

### 6.7.0

- Browsers that support source maps will now display original react-storefront source code when debugging.
- Changes to `Filter` and `FilterButton`:
  - adds `LoadMask` into `Filter`'s `facetGroups` block when model is loading
  - disables clear all button when model is loading
  - clear all button semantics fixed: use `<button>` instead `<a>` w/o `href` attribute
- Added AMP analytics when using AnalyticsProvider
- Added ability to pass amp-analytics attributes

### 6.6.2

- Handle `content-type: text/plain` in post bodies.

### 6.6.1

- Fixed posting from AMP when served from Google cache by adding the correct CORS headers.

### 6.6.0

- Fixed a bug where `ImageSwitcher`'s `thumbs` class is not applied when rendering AMP.
- Added customization props to `Rating`
- Added ability to add plugins to client webpack bundle
- Added `minimumTextLength` to `SearchModelBase`
- Added `AmpModal` component based on `<amp-lightbox>`.
- Added `AnalyticsProvider` for loading analytics on mount
- Fixes a layout issue with the `Drawer` component on iOS <= 10

### 6.5.0

- Removed extraneous logging of config on every request.
- `Menu` now renders children so you can add custom controls.
- Fixed a bug where an error would be thrown when posting application/json data with ESL enabled or posting an empty body.

### 6.4.0

- Added `name` prop to `QuantitySelector` to make it easier to submit the value when rendering AMP.
- Fixed a bug where multipart/form-data requests were not parsed properly.

### 6.3.0

- `fetch` now supports the `redirect` option with values `"follow"`, `"error"`, and `"manual"`.
- Added `x-rsf-routes` header to get available route information.

### 6.2.0

- Added `searchButtonVariant` and `showClearButton` props to `SearchDrawer` to give you greater control over the behavior of the search input.
- Fixes an issue where the page scrolls to the top when a route with a `proxyUpstream` handler runs on the client.
- Added `notFoundSrc` prop to `Image` component which will be used in case the primary image source fails to load
- TTF files are now processed by webpack file loader
- Fixed a bug where links were unresponsive until all JavaScript was fully loaded.

### 6.1.1

- Fixes a bug that resulted in an error from mst-middleware about rendering circular JSON when the user opens the main menu.

### 6.1.0

- `fetch` now supports inflating responses with `content-encoding: gzip`
- `<Track>` now allows you to map triggers to events. For example: `<Track trigger={{ onVisible: 'productShown', onClick: 'productClicked' }}>`
- `<Link>` now has a `onVisible` prop that you can use to be notified when a link is scrolled into the viewport.
- `withGlobalState(request, callback, localState)` now passes `request` to the `callback`.
- Removed proxy-polyfill, which was causing errors when using analytics in IE11. If you plan to support IE11 and use analytics, you must call `analytics.fire('eventName', data)` instead of the proxied methods like `analytics.eventName(data)`.

### 6.0.3

- Properly handle vendor chunks for components shared between pages.

### 6.0.2

- Fixed a bug causing the Filter component's apply button to be hidden on iOS.

### 6.0.1

- Corrected some out-of-date peerDependencies.

### 6.0.0

- Upgraded to mobx 4 and mobx-state-tree 3
- Upgraded to babel 7
- Upgraded to webpack 4
- Upgraded to material-ui@3.8.1

### 5.13.0

- Changes to `Filter` and `FilterButton`:
  - adds `LoadMask` into `Filter`'s `facetGroups` block when model is loading
  - disables clear all button when model is loading
  - clear all button semantics fixed: use `<button>` instead `<a>` w/o `href` attribute

### 5.12.1

- Fixes a layout issue with the `Drawer` component on iOS <= 10

### 5.12.0

- Added `AnalyticsProvider` for loading analytics on mount

### 5.11.0

- Added `AmpModal` component based on `<amp-lightbox>`.

### 5.10.2

- Fixed where links were unresponsive until all JavaScript was fully loaded.
- Removed extraneous console.log calls.

### 5.10.1

- Added `notFoundSrc` prop to `ImageSwitcher` and handle missing images before the app mounts.

### 5.10.0

- Added `searchButtonVariant` and `showClearButton` props to `SearchDrawer` to give you greater control over the behavior of the search input.
- Fixed an issue where the page scrolls to the top when a route with a `proxyUpstream` handler runs on the client.
- Added `notFoundSrc` prop to `Image` component which will be used in case the primary image source fails to load

### 5.9.0

- Removed proxy-polyfill, which was causing errors when using analytics in IE11. If you plan to support IE11 and use analytics, you must call `analytics.fire('eventName', data)` instead of the proxied methods like `analytics.eventName(data)`.

### 5.8.2

- Fixed a bug causing the Filter component's apply button to be hidden on iOS.

### 5.8.1

- Switch Webpack Bundle Analyzer to static mode so that analysis can be saved by CI

### 5.8.0

- Added a `state` field to `BreadcrumbModel` so that state can be passed to skeletons when the user clicks on a breadcrumb.
- Added support for setting bundle analyzer mode using `ANALYZER_MODE` env variable.

### 5.7.1

- Fixed case error with importing lodash/isFunction in Router.

### 5.7.0

- Added `cookie` helper method to `Response`
- Replaced regular `<iframe>` with `<amp-iframe>` when rendering AMP.
- Replaced YouTube `<iframe>` with `<amp-youtube>` when rendering AMP.
- Removed extra padding at the bottom of the Drawer component.
- Improved accessibility of QuantitySelector and ButtonSelector.

### 5.6.3

- Improved error handling for SSR.

### 5.6.2

- Fix layout issue with Filter title bar.
- Added warning for setting cookies on cached route

### 5.6.1

- Fix for production webpack builds with no options

### 5.6.0

- Fix errors in SearchResultModelBase when filtering after paging.
- Runs `yarn link:all` during CI builds to ensure that linking will work properly.
- Transition to PWA and open filter/sort from AMP.
- Added `variant="drawer|menu"` to `FilterButton`. The default is "`drawer`".

### 5.5.0

- Added `envVariables` to webpack server options
- Added ability to set asset path base

### 5.4.0

- Added `itemRenderer` prop to `Menu`

### 5.3.2

- Fixes an issue with Chrome 71 which prevents async loading of scripts by the service worker.

### 5.3.1

- Fix bugs related to production builds

### 5.3.0

- Code is now transpiled to ES5 before publishing
- Bundle size reduced by about 20%
- Can now run your build with an environment variable `ANALYZE=true` to see client build stats in your browser.

### 5.2.4

- Fixed a bug with sending redirects in response to POST requests from AMP.

### 5.2.3

- Prevents errors when webpack's OpenBrowserPlugin fails

### 5.2.2

- Fixed bug where all analytics targets would result in AMP event triggers being rendered, even if they don't support AMP.
- Removed some unused dependencies.

### 5.2.1

- Fixed vertical alignment of + / - icons in QuantiySelector

### 5.2.0

- You can now display the main menu on the right by setting `<AppBar menuAlign="right"/>` and `<Menu align="right"/>`.
- You can disable the "menu" label below the main menu button by setting `<AppBar menuIconProps={{ label: false }}/>`
- You can now provide a custom eslint config for webpack client and server builds.
- Fix bug where an empty popup would show when the user hovers over a NavTab without a menu on desktop.

### 5.1.1

- Fixed error when attempting to redirect from http to https.

### 5.1.0

- Added x-rsf-response-type and x-rsf-handler headers
- TabPanel's onChange prop no longer requires selected to be controlled.

### 5.0.4

- TabPanel is now controllable via a new `onChange` prop.
- Fixed bug in Container that would cause horizontal scrollbars to display on the window body.

### 5.0.3

- Fix CSS syntax error in LoadMask that could cause CSS not to load properly app-wide
- Reduce latency when serving static assets

### 5.0.2

- Corrected peerDependencies by adding "react-transition-group" and removing "react-css-transition-group"

### 5.0.1

- Improved performance of page transitions by setting `app.loading` to `true` in `PageLink` to eliminate a reconciliation cycle.
- The service worker now excludes mp4 videos from the catch-all runtime route to work around a known issue with videos and service workers in Safari.

### 5.0.0

- Upgrade to Material UI 3
- Improved responsive capabilities of many components
- NavTabs can now have menus
- Menu icon is now animated

### 4.10.1

- Added option to override selectedIndex in ImageSwitcher

### 4.10.0

- AMP analytics event data is now automatically generated based on configured targets.
- Added support for pageview events in AMP.
- Adds support for res.arrayBuffer() to react-storefront's internal fetch implementation. This allows developers to fetch binary data as a buffer.

### 4.9.0

- Prefetching now ramps up over the course of 25 minutes by default to ease the load on servers after clearing the cache during deployment

- Removes some assets from the precache manifest that don't need to be prefetched.

### 4.8.1

- You can now set a custom content-type using `response.set('content-type', contentType)`.

### 4.8.0

- You can now override `<meta>` tags using `react-helmet`.

- Now throws an error in development when a cache handler runs during non-GET request

- Removes set-cookie headers when route has a cache handler with server maxAgeSeconds > 0.

- Automatically caches all proxied images and fonts for a day

### 4.7.0

- ExpandableSection's expanded state can now be controlled via an expanded prop

### 4.6.2

- Fixed bug with Referrer-Policy header.

### 4.6.1

- Added Referrer-Policy: no-referrer-when-downgrade response header

### 4.6.0

- Added `response.json()` helper method for sending JSON data
- Fixed ShowMore infinity scrolling bug

### 4.5.1

- Added `X-Frame-Options: SAMEORIGIN` response header by default.

### 4.5.0

- `response.redirect(url, status)` no longer requires you to call response.send() afterwards.
- Fixed bug where `<Image lazy/>` and `<Link prefetch="visible"/>` elements would eager fetch when hidden by upgrading react-visibility-sensor.

### 4.4.2

- Fixed XXS vulnerability where code could be injected via the URL into the canonical link tag.

### 4.4.1

- Moved proxy-polyfill to dependencies.

### 4.4.0

- Static assets are now cached at the network edge.
- s-maxage is now only removed when there is no outer edge cache.

### 4.3.0

- Added `anchorProps` to Link
- Added analytics support for IE9+ via the addition of proxy-polyfill

### 4.2.0

- Added onSuccess prop to `Track`
- Prefetching now automatically resumes once page navigation is complete.

### 4.1.0

- Added `ProductModelBase.basePrice`
- `ProductModelBase.price` is now a view that returns the `price` of the selected size or, if not present, the `basePrice`.
- `ButtonSelector` can now display a CSS color code instead of an image via the new `color` field on `OptionModelBase`
- `ButtonSelector` can now be configured to display a strike through when disabled by setting `strikeThroughDisabled`. The angle can be controlled via `strikeThroughAngle`.

### 4.0.0

- Renamed to react-storefront and published on npmjs.org
- Routes now automatically fire pageView analytics events. The `track` handler module has been removed
- The new `<Track>` component let's you track interactions with analytics declaratively.
- CommerceAnalyticsTarget and all subclasses have been moved to a separate package called 'moov-pwa-analytics'
- Many methods of CommerceAnalyticsTarget have a new signature. All event methods now take a single options object. Please check your calls to methods on `react-storefront/analytics` to make sure they match the updated signatures.
- Built in models in `react-storefront/model` no longer fire analytics events. Analytics events are only fired front components.
- AMP analytics are now supported.

### 3.2.0

- You can now return state objects from `proxyUpstream` handlers to render the PWA. Return null or undefined to render the proxied page.

### 3.1.0

- Skeletons are no longer fullscreen. Pages remain hidden while `app.loading` is `true`, instead of being covered by the LoadMask/Skeleton.

### 3.0.0

- Pages now keeps one page of each type hidden in the DOM to make navigating back and forward much faster.
- AppModelBase.applyState has been optimized to minimize rerendering of observer components.
- ResponsiveTiles has been optimized to render faster.

### 2.6

- Renamed Breadcrumbs component to BackNav. It no longer tags an array of breadcrumbs, it now takes a single url and text.

- Created a new Breadcrumbs component for displaying multiple breadcrumbs.

### 2.5

- The request parameter passed to fromServer handlers has been refactored. The "path" property has been deprecated in favor of separate "pathname" and "search" properties.
- Added a new `UpdateNotification` component that notifies the user when a new version of the app is available.
- The service worker will now only load HTML from the cache when coming from AMP or when launching from the homescreen.

### 2.4

- Adds the ability to reuse product thumbnails as the main product image in the PDP skeleton when navigating from PLP to PDP.

### 2.3.1

- Fixed `Link` bug which formatted URL's incorrectly
- Fixed issue where prefetched results are deleted when new SW is installed

### 2.3

- Added `SearchDrawer`, which replaces `SearchPopup`.

### 2.2

- You can now perfect proxy and transform pages from the upstream site using the new `proxyUpstream` handler. As a result, support for `requestHeaderTransform({ fallbackToAdapt: true })` has been removed. Instead, simple add a `fallback(proxyUpstream())` handler to your router.

### 2.1

- Improved error handling with react-redbox and sourcemapped stacktraces for server-side errors
- Added react error boundary to catch errors while rendering and display a component stack trace.
- Automatically relay `set-cookie` headers from `fetch` calls to upstream APIs when not caching on the server.
- Added `fetchWithCookies` to automatically forward all cookies when calling upstream APIs.

### 2.0

- Support for moovsdk
- Refactored handler signature to `handler(params, request, response)`
- Renamed `ShowMoreButton` to `ShowMore` and added `infiniteScroll` prop
- Functionality for moov_edge_request_transform, moov_edge_response_transform, moov_request_header_transform, index, and moov_response_header transform are not standardized in `platform/*` modules.
- `moov-react-dev-server` is no longer needed
- new `ButtonSelector` component for color and size selections
- App state is automatically recorded in `window.history.state` so back and forward transitions are instantaneous.
- AMP Form POST is now supported and multipart encoded request bodies are parsed automatically.
- Added `Skeleton` components for creating custom loading skeletons<|MERGE_RESOLUTION|>--- conflicted
+++ resolved
@@ -74,23 +74,21 @@
 
 ## Changelog
 
-<<<<<<< HEAD
+### 6.59.6
+
+- Fixed bug in `Image` which caused relative sources to not work when optimized
+
+### 6.59.5
+
+- Removed buggy optimization for ExpandableSection, it conflicted with MobX and caused rendering issues.
+
+### 6.59.4
+
+- Fixed bug where app would scroll to the top of the page before updating the UI during client side navigation.
+
 ### 6.59.3
 
-- Fixed bug in `Image` which caused relative sources to not work when optimized
-=======
-### 6.59.5
-
-- Removed buggy optimization for ExpandableSection, it conflicted with MobX and caused rendering issues.
-
-### 6.59.4
-
-- Fixed bug where app would scroll to the top of the page before updating the UI during client side navigation.
-
-### 6.59.3
-
 - Fixed scroll to top and lazy loading not working as expected when attributes `title`, `description` and `canonicalUrl` of `AppModel` set to null.
->>>>>>> 8aea004e
 
 ### 6.59.2
 
