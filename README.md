--- conflicted
+++ resolved
@@ -74,11 +74,10 @@
 
 ## Changelog
 
-<<<<<<< HEAD
-### 6.61.0
+### 6.65.0
 
 - The service worker URL now includes the mode ID to ensure that it is fetched from the same mode that served the request when running an A/B test.
-=======
+
 ### 6.64.1
 
 - Fixes `additionalDelay` bug which caused hydration before load
@@ -162,7 +161,6 @@
 ### 6.60.1
 
 - Fixed `Response`'s handling of cookies. Now able to set multiple cookies.
->>>>>>> 356f203d
 
 ### 6.60.0
 
