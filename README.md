--- conflicted
+++ resolved
@@ -74,11 +74,10 @@
 
 ## Changelog
 
-<<<<<<< HEAD
 ### 6.45.0
 
 - Skeletons are now skipped when the URL matches a route that is cached on the client.
-=======
+
 ### 6.44.1
 
 - `cache/clearClientCache` no longer requires the service worker to be installed in order to clear the cache. This is now done entirely by the main browser thread.
@@ -86,7 +85,6 @@
 ### 6.44.0
 
 - Adds a new `react-storefront-puppeteer` package to help developers write puppeteer tests for React Storefront apps and schedule smoke testing with Moovweb Control Center.
->>>>>>> cd2301dc
 
 ### 6.43.2
 
