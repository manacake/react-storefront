# React Storefront

Build and deploy e-commerce progressive web apps (PWAs) in record time.

[Full Guides, API Documentation, and Examples](https://pwa.moovweb.com/)

# Example Site

[Example Site Built with React Storefront](https://react-storefront-boilerplate.moovweb.cloud)

You can create a local copy of this site using `create-react-storefront` to use as a starting point for your own site:

```
npm install -g create-react-storefront
create-react-storefront my-site
```

## License

React Storefront is licensed under the Apache 2.0 License.

## Contributing

To contribute to react-storefront:

1. Make a branch from `master`
2. Make your changes
3. Add tests
4. Verify all tests pass by running `yarn test`
5. Add an item to the Change Log in readme.md. Use your best judgement as to whether your change is a patch, minor release, or major release. We'll ensure that the correct version number is assigned before it is released.
6. Create a PR.

## Development

First, clone the repo and run yarn to install dependencies

```
yarn
```

To use your local copy of react-storefront when developing apps, in your clone of this repo, run:

```
yarn link:all
```

To automatically transpile your code when you make changes, run:

```
yarn watch
```

Then, in your app's root directory run:

```
npm link react-storefront && npm link babel-plugin-react-storefront && npm link react-storefront-moov-xdn && npm link react-storefront-middleware
```

### Setup prettier with Visual Studio Code

`prettier-vscode` can be installed using the extension sidebar.

To format on save, just update your `editor.formatOnSave` setting.

_For other editors, https://prettier.io/docs/en/editors.html_

## Publishing

To publish a release, run:

```
yarn release
```

## Changelog

<<<<<<< HEAD
### 6.34.0

- Added the ability to split and normalize the server cache for routes using the `cache()` handler's new `server.key` property and `react-storefront/router/createCustomCacheKey`.
=======
### 6.36.4

- Removes this warning about deprecated usage of `require("history/createBrowserHistory")`.

### 6.36.3

- `Server` now properly handle the case when rendering an error fails
- The app shell will no longer be throttled when prefetching.

### 6.36.2

- `SearchResultsModelBase` nows updates `facetGroups` if defined in a search results response

### 6.36.1

- Fixed `Filter` issue where all group items were being rendered even when not expanded
- Updated the `lodash` dependency to fix a vulnerability
- Fixed missing prefech flag header on prefetch requests.

### 6.36.0

- Added a `hideLast` prop to to the `Breadcrumbs` component.
- You can now disable the service worker by setting passing `serviceWorker: false` to `launchClient`.

### 6.35.1

- Sourcemap files are now excluded from the service worker precache manifest.

### 6.35.0

- Added `resetSelectionWhenImagesChange` prop to `ImageSwitcher`.
- `PageLink` now merges the `state` prop with state automatically created from the `model` prop.
- Added `optimize` prop on `Image` component which allows you to optimize images for mobile devices using Moovweb's CDN.

### 6.34.3

- Fixed prefetch throttling opt-in in production client webpack config.

### 6.34.2

- Fixed issues with lazy loading images in `CmsSlot`
- Fixed sizing of loading spinner in the `ShowMore` button so that it matches the button height

### 6.34.1

- Fixed warning "React does not recognize the lazyLoadImages prop on a DOM element." when using `CmsSlot`.

### 6.34.0

- Cookies are now sent with AJAX requests to get suggestions in the search drawer.
- Fixed an error that occurs in Link when `history` cannot be injected from app scope.
- Added `Lazy` component for late loading components with a simple wrapper
- `CmsSlot` now lazy loads images with `data-rsf-lazy` attribute
>>>>>>> a383a439

### 6.33.1

- Fixed linking to JS assets introduced in 6.33.0

### 6.33.0

- Added source maps for production builds.

### 6.32.0

- You can now lazy load items in the main menu by setting `lazyItemsURL` in `MenuItemModel` instances.
- You can now customize the rendering of menu items via Menu's `itemRenderer` and `itemContentRenderer` props.

### 6.31.1

- Fixes the "Uncaught TypeError: Converting circular structure to JSON" error shown in the console when the user clicks the `ShowMore` button.

### 6.31.0

- Adds a new `labelComponent` prop to `BackNav`, which allows you to override the default HTML element used to render the label.
- Fixes a bug where requests could be catched by `serviceWorker.cache(path)` even if the path matches a route that doesn't have a cache handler.
- Disable prefetching throttling by default.
- Improved service worker cache-busting by including settings in the hashed filename for the bootsrap file.

### 6.30.2

- Fixed deprecation warning: `Please use require("history").createMemoryHistory instead of require("history/createMemoryHistory")`

### 6.30.1

- `SearchDrawer` now handles a null value for `app.search.results` gracefully.

### 6.30.0

- Adds a `createSubmitURL` prop to `SearchDrawer`.
- You can now define a set of `initialGroups` to display in the search drawer when the search field is blank.
- Adds an `imageProps` prop to `ImageSwitcher`
- Adds support for accessing the app state tree with React's `useContext` hook via the new `react-storefront/AppContext`.
- Added a `withPersonalization` HOC and `usePersonalization` hook for late loading personalized data.

### 6.29.0

- Adds an `initialContent` prop to `SearchDrawer` that determines the content to display when the search field is blank.
- Fixed bug where custom `ExpandableSection` icons were showing wrong icon when using `defaultExpanded`.
- Fixed a bug where format was not being passed as a request param. This was introduced in 6.25.0
- Fixed bug in `renderers/render` which caused injection of PWA components into proxied pages to fail. This was a regression introduced in 6.26.0

### 6.28.0

- Adds a new `delayUntilInteractive` prop to `AnalyticsProvider` that delays loading analytics scripts until the app is fully interactive. This helps ensure the best TTI and user experience.

### 6.27.0

- Added `optimizeImages` util function for use in handlers
- Fixed issue with JS scripts being included in the wrong order during SSR in 6.26.0.

### 6.26.0

- JavaScript bundles are now prefetched using link rel="prefetch" headers.
- Fixes bug in handling of AMP routes introduced in 6.25.0

### 6.25.0

- The Router now explicitly adds a JSON route with each
  Route initialization
- Fixed max-age cache control header configuration

### 6.24.1

- Rerelease of 6.24.1 due to a botched build.

### 6.24.0

- You can now specify webpack `optimization` options in the client build config.
- You can now use the `OPEN_BROWSER` environment variable to control
  whether or not the browser opens after starting in development mode
- Added universal error reporting with the new `errorReporter` config on both `react-storefront/launchClient` and `react-storefront-moov-xdn/index`.

### 6.23.1

- Rolled back optimization to exclude AMP components in the client build that was added in 6.23.0 as it was causing issues in some apps.

### 6.23.0

- You can now pass options to control how Router's `applySearch` function stringifies params. For example, `router.applySearch({ colors: ['red', 'green'] }, { arrayFormat: 'brackets' })`
- AMP-specific components are now left out of the client build as they are only needed during server side rendering. This helps reduce client bundle size.
- The JSON that is cached by the service worker during the initial app load is now raw JSON returned from the router, not the serialized model. This brings it in line with how JSON returned from `fromServer` during client-side navigation is cached.

### 6.22.0

- The `Menu` component now looks the same when rendering in AMP and React.
- Fixed bug where links in the menu main were not rendered properly for SEO introduced in 6.16.0
- Fixes an issue where `ImageSwitcher` would not reset its `selectedIndex` after switching products.
- If an analytics target throws an error it will now be caught so that other targets have a chance to fire.

### 6.21.0

- Fixes UI styling in cases where the last breadcrumb is a link.
- Adds `sortProps` to `SortButton`, which allows your to pass props to the underlying `Sort` component.

### 6.20.0

- Added `serveSSRFromCache` option to the client webpack build. Set to `true` to allow the sevice worker to serve from the cache when a user initially lands on your app. Defaults to `false`.

- Fixed the padding of the close button in the `UpdateNotification` component.

### 6.19.0

- Improved `MenuIcon` with better animation. Note: MenuIcon's `OpenIcon` and `CloseIcon` props have been removed.

### 6.18.0

- Fetch now implements the standard `redirected` and `url` properties on the `Response` object. See https://developer.mozilla.org/en-US/docs/Web/API/Response#Properties.

### 6.17.0

- You can now define a surrogate key for each route using:

```js
new Router().get(
  '/p/:1',
  cache({
    server: {
      surrogateKey: (params, request) => {
        return 'product'
      }
    }
  }),
  fromServer('./path/to/handler')
)
```

- Fixed bug in converting relative URLs to absolute URLs in Link that was introduced in 6.16.0

### 6.16.1

- Updated mobx-react to correct peerDependency ^5.4.3

### 6.16.0

- Added `trackSelected` prop to `Menu`. Set to `true` to indicate the item corresponding to the current page
- Improved the performance of `Menu` by eliminating excessive rendering.

### 6.15.0

- New "PowerLinks" feature allows you link to a React Storefront app with `<a data-rsf-power-link="on" href="https://my.domain.com">Visit My Store</a>` and have the link prefetched and cached so that navigation is instant. Just add this to the site containing the link:

```js
<script src="http://my.domain.com/.powerlinks.js" defer />
```

- Added the ability to overwrite `cache()` route handler with `response.set('cache-control', '...')`.

### 6.14.1

- Fix bug in client webpack config due to a bad merge that would prevent apps from starting.

### 6.14.0

- Added support for prefetch throttling.

### 6.13.2

- Improved JSS class name generation in development

## 6.13.1

- Fixed a bug where links in the main menu were not rendered properly for SEO.

### 6.13.0

- Added `environment` module with `isClient` and `isServer` functions that allows you to detect whether your code is running on the client or the server.
- Stub out Response's `set`, `get`, `status`, `cookie`, and `redirect` methods on the client.

### 6.12.1

- Update peerDependencies for mobx, mobx-react, and mobx-state-tree to more stable versions.

### 6.12.0

- Improved offline support.
- Users will now be able to navigate back to any page they have previously visited when offline.
- The `AppBar` component now displays "Your device lost its internet connection" when offline. This message is configurable via AppBar's `offlineWarning` prop.
- Added an `Offline` component to be displayed as the main body of the app when the user attempts to navigate to a page that isn't cached when offline.
- Added `appShell` configuration method to `Router`. Configure the appShell with a `fromServer`handler that returns global data to display in the app shell when the user attempts to load the site while offline.

To add offline support to your app, upgrade to 6.12.0, then:

- Add an `appShell` configuration to your router definition:

```js
// src/routes.js

new Router()
  // ...
  .appShell(
    // returns only the global data needed to build the app-shell for offline support
    fromServer('./app-shell/app-shell-handler')
  )
```

- Add the `Offline` component to your `Pages` element in `App.js`.

```js
// src/App.js

import Offline from 'react-storefront/Offline'

// then in the render method...
class App extends Component {
  render() {
    return (
      <Pages
        components={universal => ({
          // ...
          Offline
        })}
      />
    )
  }
}
```

### 6.11.0

- Gracefully handle when `history.replace` fails due to the state object being too large. This was happening on Firefox for apps with large state trees as Firefox imposes a limit of 640kB on the state object. When history.replace fails, history.state will simply be cleared out and the app
  will get the state from the network if the user navigates back or forward.

### 6.10.0

- Removed `onImpression` from `Link`. We decided this logic was better handled in `CommerceAnalyticsTarget` in `react-storefront-extensions`.
- `AnalyticsProvider` now automatically calls `setHistory` for all targets.

### 6.9.2

- Fixed an issue with `Link` where `onImpression` would not fire if the user returns to a page using the back or forward buttons.

### 6.9.1

- Fixed an issue with `Link` where `onImpression` would not fire unless `prefetch="visible"` was also present

### 6.9.0

- Added support for `acceptInvalidCerts` option to `fetch`
- The `transform` passed into `react-storefront-moov-xdn/index` can now be asynchronous. The allows `react-storefront-extensions/transformAmpHtml` to fetch heights and widths for images when rendering AMP.
- Added `utils/batchPromises` for running batches of concurrent promises.
- Added `onImpression` prop to `Link` to help with tracking product impressions using `Track`.
- Added `currencyCode` to `ProductModelBase`

### 6.8.3

- Fixed a bug where a number shows in the `ImageSwitcher` component when rendered in AMP without thumbnails.

### 6.8.2

- Fixes an issue where images sometimes do not show up in `AmpImageSwitcher` due to a bug in `amp-carousel` when rendering in a div with `display: flex`. https://github.com/ampproject/amphtml/issues/14519
- Fixes styling differences when rendering `ExpandableSection` in AMP.
- Each card in the main menu now scrolls independently.
- `CmsSlot` now spreads props to the underlying `span`. This fixes an issue where `<Track>` would not fire events when a `CmsSlot` was the child element.

### 6.8.1

- Restored `AnalyticsProvider` accidentally removed in 6.8.0

### 6.8.0

- Removes unnecessary dependency on js-cookie.
- Added bottom border for selected thumbnail in AMP image carousel
- Added `className` to `MenuItemModel`. This allows you to add CSS class names to individual items in the Menu.

### 6.7.0

- Browsers that support source maps will now display original react-storefront source code when debugging.
- Changes to `Filter` and `FilterButton`:
  - adds `LoadMask` into `Filter`'s `facetGroups` block when model is loading
  - disables clear all button when model is loading
  - clear all button semantics fixed: use `<button>` instead `<a>` w/o `href` attribute
- Added AMP analytics when using AnalyticsProvider
- Added ability to pass amp-analytics attributes

### 6.6.2

- Handle `content-type: text/plain` in post bodies.

### 6.6.1

- Fixed posting from AMP when served from Google cache by adding the correct CORS headers.

### 6.6.0

- Fixed a bug where `ImageSwitcher`'s `thumbs` class is not applied when rendering AMP.
- Added customization props to `Rating`
- Added ability to add plugins to client webpack bundle
- Added `minimumTextLength` to `SearchModelBase`
- Added `AmpModal` component based on `<amp-lightbox>`.
- Added `AnalyticsProvider` for loading analytics on mount
- Fixes a layout issue with the `Drawer` component on iOS <= 10

### 6.5.0

- Removed extraneous logging of config on every request.
- `Menu` now renders children so you can add custom controls.
- Fixed a bug where an error would be thrown when posting application/json data with ESL enabled or posting an empty body.

### 6.4.0

- Added `name` prop to `QuantitySelector` to make it easier to submit the value when rendering AMP.
- Fixed a bug where multipart/form-data requests were not parsed properly.

### 6.3.0

- `fetch` now supports the `redirect` option with values `"follow"`, `"error"`, and `"manual"`.
- Added `x-rsf-routes` header to get available route information.

### 6.2.0

- Added `searchButtonVariant` and `showClearButton` props to `SearchDrawer` to give you greater control over the behavior of the search input.
- Fixes an issue where the page scrolls to the top when a route with a `proxyUpstream` handler runs on the client.
- Added `notFoundSrc` prop to `Image` component which will be used in case the primary image source fails to load
- TTF files are now processed by webpack file loader
- Fixed a bug where links were unresponsive until all JavaScript was fully loaded.

### 6.1.1

- Fixes a bug that resulted in an error from mst-middleware about rendering circular JSON when the user opens the main menu.

### 6.1.0

- `fetch` now supports inflating responses with `content-encoding: gzip`
- `<Track>` now allows you to map triggers to events. For example: `<Track trigger={{ onVisible: 'productShown', onClick: 'productClicked' }}>`
- `<Link>` now has a `onVisible` prop that you can use to be notified when a link is scrolled into the viewport.
- `withGlobalState(request, callback, localState)` now passes `request` to the `callback`.
- Removed proxy-polyfill, which was causing errors when using analytics in IE11. If you plan to support IE11 and use analytics, you must call `analytics.fire('eventName', data)` instead of the proxied methods like `analytics.eventName(data)`.

### 6.0.3

- Properly handle vendor chunks for components shared between pages.

### 6.0.2

- Fixed a bug causing the Filter component's apply button to be hidden on iOS.

### 6.0.1

- Corrected some out-of-date peerDependencies.

### 6.0.0

- Upgraded to mobx 4 and mobx-state-tree 3
- Upgraded to babel 7
- Upgraded to webpack 4
- Upgraded to material-ui@3.8.1

### 5.13.0

- Changes to `Filter` and `FilterButton`:
  - adds `LoadMask` into `Filter`'s `facetGroups` block when model is loading
  - disables clear all button when model is loading
  - clear all button semantics fixed: use `<button>` instead `<a>` w/o `href` attribute

### 5.12.1

- Fixes a layout issue with the `Drawer` component on iOS <= 10

### 5.12.0

- Added `AnalyticsProvider` for loading analytics on mount

### 5.11.0

- Added `AmpModal` component based on `<amp-lightbox>`.

### 5.10.2

- Fixed where links were unresponsive until all JavaScript was fully loaded.
- Removed extraneous console.log calls.

### 5.10.1

- Added `notFoundSrc` prop to `ImageSwitcher` and handle missing images before the app mounts.

### 5.10.0

- Added `searchButtonVariant` and `showClearButton` props to `SearchDrawer` to give you greater control over the behavior of the search input.
- Fixed an issue where the page scrolls to the top when a route with a `proxyUpstream` handler runs on the client.
- Added `notFoundSrc` prop to `Image` component which will be used in case the primary image source fails to load

### 5.9.0

- Removed proxy-polyfill, which was causing errors when using analytics in IE11. If you plan to support IE11 and use analytics, you must call `analytics.fire('eventName', data)` instead of the proxied methods like `analytics.eventName(data)`.

### 5.8.2

- Fixed a bug causing the Filter component's apply button to be hidden on iOS.

### 5.8.1

- Switch Webpack Bundle Analyzer to static mode so that analysis can be saved by CI

### 5.8.0

- Added a `state` field to `BreadcrumbModel` so that state can be passed to skeletons when the user clicks on a breadcrumb.
- Added support for setting bundle analyzer mode using `ANALYZER_MODE` env variable.

### 5.7.1

- Fixed case error with importing lodash/isFunction in Router.

### 5.7.0

- Added `cookie` helper method to `Response`
- Replaced regular `<iframe>` with `<amp-iframe>` when rendering AMP.
- Replaced YouTube `<iframe>` with `<amp-youtube>` when rendering AMP.
- Removed extra padding at the bottom of the Drawer component.
- Improved accessibility of QuantitySelector and ButtonSelector.

### 5.6.3

- Improved error handling for SSR.

### 5.6.2

- Fix layout issue with Filter title bar.
- Added warning for setting cookies on cached route

### 5.6.1

- Fix for production webpack builds with no options

### 5.6.0

- Fix errors in SearchResultModelBase when filtering after paging.
- Runs `yarn link:all` during CI builds to ensure that linking will work properly.
- Transition to PWA and open filter/sort from AMP.
- Added `variant="drawer|menu"` to `FilterButton`. The default is "`drawer`".

### 5.5.0

- Added `envVariables` to webpack server options
- Added ability to set asset path base

### 5.4.0

- Added `itemRenderer` prop to `Menu`

### 5.3.2

- Fixes an issue with Chrome 71 which prevents async loading of scripts by the service worker.

### 5.3.1

- Fix bugs related to production builds

### 5.3.0

- Code is now transpiled to ES5 before publishing
- Bundle size reduced by about 20%
- Can now run your build with an environment variable `ANALYZE=true` to see client build stats in your browser.

### 5.2.4

- Fixed a bug with sending redirects in response to POST requests from AMP.

### 5.2.3

- Prevents errors when webpack's OpenBrowserPlugin fails

### 5.2.2

- Fixed bug where all analytics targets would result in AMP event triggers being rendered, even if they don't support AMP.
- Removed some unused dependencies.

### 5.2.1

- Fixed vertical alignment of + / - icons in QuantiySelector

### 5.2.0

- You can now display the main menu on the right by setting `<AppBar menuAlign="right"/>` and `<Menu align="right"/>`.
- You can disable the "menu" label below the main menu button by setting `<AppBar menuIconProps={{ label: false }}/>`
- You can now provide a custom eslint config for webpack client and server builds.
- Fix bug where an empty popup would show when the user hovers over a NavTab without a menu on desktop.

### 5.1.1

- Fixed error when attempting to redirect from http to https.

### 5.1.0

- Added x-rsf-response-type and x-rsf-handler headers
- TabPanel's onChange prop no longer requires selected to be controlled.

### 5.0.4

- TabPanel is now controllable via a new `onChange` prop.
- Fixed bug in Container that would cause horizontal scrollbars to display on the window body.

### 5.0.3

- Fix CSS syntax error in LoadMask that could cause CSS not to load properly app-wide
- Reduce latency when serving static assets

### 5.0.2

- Corrected peerDependencies by adding "react-transition-group" and removing "react-css-transition-group"

### 5.0.1

- Improved performance of page transitions by setting `app.loading` to `true` in `PageLink` to eliminate a reconciliation cycle.
- The service worker now excludes mp4 videos from the catch-all runtime route to work around a known issue with videos and service workers in Safari.

### 5.0.0

- Upgrade to Material UI 3
- Improved responsive capabilities of many components
- NavTabs can now have menus
- Menu icon is now animated

### 4.10.1

- Added option to override selectedIndex in ImageSwitcher

### 4.10.0

- AMP analytics event data is now automatically generated based on configured targets.
- Added support for pageview events in AMP.
- Adds support for res.arrayBuffer() to react-storefront's internal fetch implementation. This allows developers to fetch binary data as a buffer.

### 4.9.0

- Prefetching now ramps up over the course of 25 minutes by default to ease the load on servers after clearing the cache during deployment

- Removes some assets from the precache manifest that don't need to be prefetched.

### 4.8.1

- You can now set a custom content-type using `response.set('content-type', contentType)`.

### 4.8.0

- You can now override `<meta>` tags using `react-helmet`.

- Now throws an error in development when a cache handler runs during non-GET request

- Removes set-cookie headers when route has a cache handler with server maxAgeSeconds > 0.

- Automatically caches all proxied images and fonts for a day

### 4.7.0

- ExpandableSection's expanded state can now be controlled via an expanded prop

### 4.6.2

- Fixed bug with Referrer-Policy header.

### 4.6.1

- Added Referrer-Policy: no-referrer-when-downgrade response header

### 4.6.0

- Added `response.json()` helper method for sending JSON data
- Fixed ShowMore infinity scrolling bug

### 4.5.1

- Added `X-Frame-Options: SAMEORIGIN` response header by default.

### 4.5.0

- `response.redirect(url, status)` no longer requires you to call response.send() afterwards.
- Fixed bug where `<Image lazy/>` and `<Link prefetch="visible"/>` elements would eager fetch when hidden by upgrading react-visibility-sensor.

### 4.4.2

- Fixed XXS vulnerability where code could be injected via the URL into the canonical link tag.

### 4.4.1

- Moved proxy-polyfill to dependencies.

### 4.4.0

- Static assets are now cached at the network edge.
- s-maxage is now only removed when there is no outer edge cache.

### 4.3.0

- Added `anchorProps` to Link
- Added analytics support for IE9+ via the addition of proxy-polyfill

### 4.2.0

- Added onSuccess prop to `Track`
- Prefetching now automatically resumes once page navigation is complete.

### 4.1.0

- Added `ProductModelBase.basePrice`
- `ProductModelBase.price` is now a view that returns the `price` of the selected size or, if not present, the `basePrice`.
- `ButtonSelector` can now display a CSS color code instead of an image via the new `color` field on `OptionModelBase`
- `ButtonSelector` can now be configured to display a strike through when disabled by setting `strikeThroughDisabled`. The angle can be controlled via `strikeThroughAngle`.

### 4.0.0

- Renamed to react-storefront and published on npmjs.org
- Routes now automatically fire pageView analytics events. The `track` handler module has been removed
- The new `<Track>` component let's you track interactions with analytics declaratively.
- CommerceAnalyticsTarget and all subclasses have been moved to a separate package called 'moov-pwa-analytics'
- Many methods of CommerceAnalyticsTarget have a new signature. All event methods now take a single options object. Please check your calls to methods on `react-storefront/analytics` to make sure they match the updated signatures.
- Built in models in `react-storefront/model` no longer fire analytics events. Analytics events are only fired front components.
- AMP analytics are now supported.

### 3.2.0

- You can now return state objects from `proxyUpstream` handlers to render the PWA. Return null or undefined to render the proxied page.

### 3.1.0

- Skeletons are no longer fullscreen. Pages remain hidden while `app.loading` is `true`, instead of being covered by the LoadMask/Skeleton.

### 3.0.0

- Pages now keeps one page of each type hidden in the DOM to make navigating back and forward much faster.
- AppModelBase.applyState has been optimized to minimize rerendering of observer components.
- ResponsiveTiles has been optimized to render faster.

### 2.6

- Renamed Breadcrumbs component to BackNav. It no longer tags an array of breadcrumbs, it now takes a single url and text.

- Created a new Breadcrumbs component for displaying multiple breadcrumbs.

### 2.5

- The request parameter passed to fromServer handlers has been refactored. The "path" property has been deprecated in favor of separate "pathname" and "search" properties.
- Added a new `UpdateNotification` component that notifies the user when a new version of the app is available.
- The service worker will now only load HTML from the cache when coming from AMP or when launching from the homescreen.

### 2.4

- Adds the ability to reuse product thumbnails as the main product image in the PDP skeleton when navigating from PLP to PDP.

### 2.3.1

- Fixed `Link` bug which formatted URL's incorrectly
- Fixed issue where prefetched results are deleted when new SW is installed

### 2.3

- Added `SearchDrawer`, which replaces `SearchPopup`.

### 2.2

- You can now perfect proxy and transform pages from the upstream site using the new `proxyUpstream` handler. As a result, support for `requestHeaderTransform({ fallbackToAdapt: true })` has been removed. Instead, simple add a `fallback(proxyUpstream())` handler to your router.

### 2.1

- Improved error handling with react-redbox and sourcemapped stacktraces for server-side errors
- Added react error boundary to catch errors while rendering and display a component stack trace.
- Automatically relay `set-cookie` headers from `fetch` calls to upstream APIs when not caching on the server.
- Added `fetchWithCookies` to automatically forward all cookies when calling upstream APIs.

### 2.0

- Support for moovsdk
- Refactored handler signature to `handler(params, request, response)`
- Renamed `ShowMoreButton` to `ShowMore` and added `infiniteScroll` prop
- Functionality for moov_edge_request_transform, moov_edge_response_transform, moov_request_header_transform, index, and moov_response_header transform are not standardized in `platform/*` modules.
- `moov-react-dev-server` is no longer needed
- new `ButtonSelector` component for color and size selections
- App state is automatically recorded in `window.history.state` so back and forward transitions are instantaneous.
- AMP Form POST is now supported and multipart encoded request bodies are parsed automatically.
- Added `Skeleton` components for creating custom loading skeletons<|MERGE_RESOLUTION|>--- conflicted
+++ resolved
@@ -74,11 +74,10 @@
 
 ## Changelog
 
-<<<<<<< HEAD
-### 6.34.0
+### 6.37.0
 
 - Added the ability to split and normalize the server cache for routes using the `cache()` handler's new `server.key` property and `react-storefront/router/createCustomCacheKey`.
-=======
+
 ### 6.36.4
 
 - Removes this warning about deprecated usage of `require("history/createBrowserHistory")`.
@@ -132,7 +131,6 @@
 - Fixed an error that occurs in Link when `history` cannot be injected from app scope.
 - Added `Lazy` component for late loading components with a simple wrapper
 - `CmsSlot` now lazy loads images with `data-rsf-lazy` attribute
->>>>>>> a383a439
 
 ### 6.33.1
 
