--- conflicted
+++ resolved
@@ -61,14 +61,9 @@
 
 ### 5.7.0
 
-<<<<<<< HEAD
 * Added `cookie` helper method to `Response`
-=======
-#### Added
-
 * Replaced regular `<iframe>` with `<amp-iframe>` when rendering AMP.
 * Replaced YouTube `<iframe>` with `<amp-youtube>` when rendering AMP.
->>>>>>> 8a784b1c
 * Removed extra padding at the bottom of the Drawer component.
 * Improved accessibility of QuantitySelector and ButtonSelector.
 
