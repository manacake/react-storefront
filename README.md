--- conflicted
+++ resolved
@@ -66,13 +66,13 @@
 
 ## Changelog
 
-<<<<<<< HEAD
 ### 6.2.0
 
 * Added `searchButtonVariant` and `showClearButton` props to `SearchDrawer` to give you greater control over the behavior of the search input.
 * Fixes an issue where the page scrolls to the top when a route with a `proxyUpstream` handler runs on the client.
 * Added `notFound` prop to `Image` component which will be used in case the primary image source fails to load
 * Added TTF to webpack file loader
+* Fixed where links were unresponsive until all JavaScript was fully loaded.
 
 ### 6.1.1
 
@@ -104,7 +104,7 @@
 * Upgraded to babel 7
 * Upgraded to webpack 4
 * Upgraded to material-ui@3.8.1
-=======
+
 ### 5.10.2
 
 * Fixed where links were unresponsive until all JavaScript was fully loaded.
@@ -113,7 +113,6 @@
 ### 5.10.1
 
 * Added `notFoundSrc` prop to `ImageSwitcher` and handle missing images before the app mounts.
->>>>>>> e348bc12
 
 ### 5.10.0
 
