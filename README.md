# React Storefront

Build and deploy e-commerce progressive web apps (PWAs) in record time.

[Full Guides, API Documentation, and Examples](https://pwa.moovweb.com/)

# Example Site

[Example Site Built with React Storefront](https://react-storefront-boilerplate.moovweb.cloud)

You can create a local copy of this site using `create-react-storefront` to use as a starting point for your own site:

```
npm install -g create-react-storefront
create-react-storefront my-site
```

## License

React Storefront is licensed under the Apache 2.0 License.

## Contributing

To contribute to react-storefront:

1. Make a branch from `master`
2. Make your changes
3. Add tests
4. Verify all tests pass by running `yarn test`
5. Add an item to the Change Log in readme.md. Use your best judgement as to whether your change is a patch, minor release, or major release. We'll ensure that the correct version number is assigned before it is released.
6. Create a PR.

## Development

First, clone the repo and run yarn to install dependencies

```
yarn
```

To use your local copy of react-storefront when developing apps, in your clone of this repo, run:

```
yarn link:all
```

To automatically transpile your code when you make changes, run:

```
yarn watch
```

Then, in your app's root directory run:

```
npm link react-storefront && npm link babel-plugin-react-storefront && npm link react-storefront-moov-xdn && npm link react-storefront-middleware
```

### Setup prettier with Visual Studio Code

`prettier-vscode` can be installed using the extension sidebar.

To format on save, just update your `editor.formatOnSave` setting.

_For other editors, https://prettier.io/docs/en/editors.html_

## Publishing

To publish a release, run:

```
yarn release
```

## Changelog

<<<<<<< HEAD
### 6.71.0

- You can now use the stale-while-revalidate caching strategy at the edge by specifying `staleWhileRevalidateSeconds`:

```js
router.get(
  '/p/:id',
  cache({
    edge: {
      staleWhileRevalidateSeconds: 24 * 60 * 60
    }
  })
)
```

### 6.70.0: Dec 9, 2019 [diff](https://github.com/moovweb/react-storefront/compare/v6.69.1...v6.70.0)
=======
### 6.70.0
>>>>>>> 468a30ec

- Added `zoomSrc` to `MediaTypeModel`. Use `zoomSrc` to specify a separate high-resolution URL to display when the user activates the pinch/zoom modal on the PDP.

### 6.69.1: Dec 9, 2019 [diff](https://github.com/moovweb/react-storefront/compare/v6.69.0...v6.69.1)

- Fixed security vulnerability by upgrading Lodash

### 6.69.0: Dec 6, 2019 [diff](https://github.com/moovweb/react-storefront/compare/v6.68.1...v6.69.0)

- Added ability to pass props into `Tab` component from `NavTab`

### 6.68.1: Nov 27, 2019 [diff](https://github.com/moovweb/react-storefront/compare/v6.68.0...v6.68.1)

- Fixed a bug that prevented prefetching fallback routes.

### 6.68.0: Nov 25, 2019 [diff](https://github.com/moovweb/react-storefront/compare/v6.67.1...v6.68.0)

- You can now disable preload headers by setting `sendPreloadHeaders` to `false` when calling `react-storefront-moov-xdn/index` from `scripts/index` in your project.

Example:

```js
// scripts/index.js

console.error = console.warn = console.log

module.exports = function() {
  require('../src/analytics')

  const index = require('react-storefront-moov-xdn').default
  const { transformAmpHtml } = require('react-storefront-extensions/amp')
  const errorReporter = require('../src/errorReporter').default

  index({
    theme: require('../src/theme').default,
    model: require('../src/AppModel').default,
    App: require('../src/App').default,
    router: require('../src/routes').default,
    blob: env.blob || require('../src/blob.dev'),
    transform: transformAmpHtml,
    errorReporter,
    sendPreloadHeaders: false
  })
}
```

### 6.67.1: Nov 25, 2019 [diff](https://github.com/moovweb/react-storefront/compare/v6.67.0...v6.67.1)

- Fixes a bug where `Link` elements with a `to` prop that points to a `fromOrigin` route do not work.

### 6.67.0: Nov 25, 2019 [diff](https://github.com/moovweb/react-storefront/compare/v6.66.0...v6.67.0)

- You can now use `fromOrigin` and `redirectTo` in your router's `fallback` handler.

### 6.66.0: Nov 22, 2019 [diff](https://github.com/moovweb/react-storefront/compare/v6.65.3...v6.66.0)

- You can now group multiple header values when creating a custom edge cache key.

Example:

```js
cache({
  edge: {
    maxAgeSeconds: 1000,
    key: createCustomCacheKey()
      .addHeader('x-moov-xdn-device')
      .addHeader('country', header => {
        header.partition('na').byPattern('us|ca')
        header.partition('eur').byPattern('de|fr|ee')
      })
  }
})
```

### 6.65.3: Nov 21, 2019 [diff](https://github.com/moovweb/react-storefront/compare/v6.65.2...v6.65.3)

- Improves `utils/batchPromises` concurrent execution.

### 6.65.2: Nov 20, 2019 [diff](https://github.com/moovweb/react-storefront/compare/v6.65.1...v6.65.2)

`fetch` calls made in handler functions now forward the `x-forwarded-for` request header automatically.

### 6.65.1: Nov 15, 2019 [diff](https://github.com/moovweb/react-storefront/compare/v6.65.0...v6.65.1)

- You can now use `fromOrigin` in local development. In local development `fromOrigin` simply uses `proxyUpstream()` with no arguments.

### 6.65.0: Nov 15, 2019 [diff](https://github.com/moovweb/react-storefront/compare/v6.64.1...v6.65.0)

- Adds support for `router.fallback(fromOrigin())` and `router.fallback(redirectTo(url))`
- Adds `client` and `server` props to `<Lazy/>`, giving you the option to fully render a page on the server while making some components lazy during client side navigation.
- Fixes AMP validation errors on AmpDrawer

### 6.64.1: Nov 11, 2019 [diff](https://github.com/moovweb/react-storefront/compare/v6.64.0...v6.64.1)

- Fixes `additionalDelay` bug which caused hydration before load

### 6.64.0: Nov 11, 2019 [diff](https://github.com/moovweb/react-storefront/compare/v6.63.0...v6.64.0)

- Adds the ability to cache routes with a `fromOrigin` handler.
- `withPersonalization` will no longer fire the supplied callback unless the parent page component is visible.
- Added `additionalDelay` option to launch client to further delay hydration after page load.

### 6.63.0: Nov 9, 2019 [diff](https://github.com/moovweb/react-storefront/compare/v6.62.2...v6.63.0)

- Optimized css minification to reduce request handling time.
- Optimized generating links for SEO in Menu.
- Production server build now uses terser.

### 6.62.2: Nov 5, 2019 [diff](https://github.com/moovweb/react-storefront/compare/v6.62.1...v6.62.2)

- Fixes metadata for analytics events that have no arguments

### 6.62.1: Nov 5, 2019 [diff](https://github.com/moovweb/react-storefront/compare/v6.62.0...v6.62.1)

- Fixes metadata for analytics events that get queued before the app becomes interactive.

### 6.62.0: Nov 5, 2019 [diff](https://github.com/moovweb/react-storefront/compare/v6.61.0...v6.62.0)

- You can now delay hydration until after the window's `load` event fires to improve largest image render times.

```js
// src/client.js

import App from './App'
import launchClient from 'react-storefront/launchClient'
import model from './AppModel'
import router from './routes'
import theme from './theme'

launchClient({
  App,
  router,
  theme,
  model,
  delayHydrationUntilPageLoad: true
})
```

### 6.61.0: Nov 1, 2019 [diff](https://github.com/moovweb/react-storefront/compare/v6.60.6...v6.61.0)

- Adds a `metadata` object to all analytics events with the following keys:

```js
metadata: {
  title: document.title,
  pathname: location.pathname,
  search: location.search,
  uri: location.pathname + location.search,
  referrer: document.referrer
}
```

### 6.60.6: Nov 1, 2019 [diff](https://github.com/moovweb/react-storefront/compare/v6.60.5...v6.60.6)

- Fixed caching for Product images

### 6.60.5: Nov 1, 2019 [diff](https://github.com/moovweb/react-storefront/compare/v6.60.4...v6.60.5)

- Fixed bug in Router that allowed internal location state to get out of sync

### 6.60.4: Nov 1, 2019 [diff](https://github.com/moovweb/react-storefront/compare/v6.60.3...v6.60.4)

- Improves the performance of the Menu component by only rendering the SEO links on the server.

### 6.60.3: Oct 31, 2019 [diff](https://github.com/moovweb/react-storefront/compare/v6.60.2...v6.60.3)

- Removing the bloat of JIMP from the React Storefront server code. It was an unused dependency of the amp-optimizer

### 6.60.2: Oct 31, 2019 [diff](https://github.com/moovweb/react-storefront/compare/v6.60.1...v6.60.2)

- Fixed a bug where the main image on a PDP will flash in on the first client-side transition from a PLP.

### 6.60.1: Oct 31, 2019 [diff](https://github.com/moovweb/react-storefront/compare/v6.60.0...v6.60.1)

- Fixed `Response`'s handling of cookies. Now able to set multiple cookies.

### 6.60.0: Oct 30, 2019 [diff](https://github.com/moovweb/react-storefront/compare/v6.59.6...v6.60.0)

- Added a `Carousel` component that supports AMP

### 6.59.6: Oct 30, 2019 [diff](https://github.com/moovweb/react-storefront/compare/v6.59.5...v6.59.6)

- Added `redirected` flag to response context for downstream event handlers

### 6.59.5: Oct 29, 2019 [diff](https://github.com/moovweb/react-storefront/compare/v6.59.4...v6.59.5)

- Removed buggy optimization for ExpandableSection, it conflicted with MobX and caused rendering issues.

### 6.59.4: Oct 27, 2019 [diff](https://github.com/moovweb/react-storefront/compare/v6.59.3...v6.59.4)

- Fixed bug where app would scroll to the top of the page before updating the UI during client side navigation.

### 6.59.3: Oct 24, 2019 [diff](https://github.com/moovweb/react-storefront/compare/v6.59.2...v6.59.3)

- Fixed scroll to top and lazy loading not working as expected when attributes `title`, `description` and `canonicalUrl` of `AppModel` set to null.

### 6.59.2: Oct 23, 2019 [diff](https://github.com/moovweb/react-storefront/compare/v6.59.1...v6.59.2)

- Fix for `TabPanel` amp initial state

### 6.59.1: Oct 22, 2019 [diff](https://github.com/moovweb/react-storefront/compare/v6.59.0...v6.59.1)

- Fixed AMP Menu bug which was causing sub menus not to close

### 6.59.0: Oct 22, 2019 [diff](https://github.com/moovweb/react-storefront/compare/v6.58.0...v6.59.0)

- Added `Accordion` component which only allows one child `ExpandableSection` to be open at a time.

### 6.58.0: Oct 21, 2019 [diff](https://github.com/moovweb/react-storefront/compare/v6.57.0...v6.58.0)

- Added `ProductColors` and `ProductThumbnail` components to support dynamic color swatches within a PLP page.
- Fixes a bug in `AmpForm` that caused errors when injected into non-PWA pages.

### 6.57.0: Oct 21, 2019 [diff](https://github.com/moovweb/react-storefront/compare/v6.56.0...v6.57.0)

- Removed css minification for non-amp request to speed up execution times.

### 6.56.0: Oct 18, 2019 [diff](https://github.com/moovweb/react-storefront/compare/v6.55.4...v6.56.0)

- Added `DrawerButton` component for creating drawers with custom content with support for anchoring from any side
- `Lazy` no longer requires a `key` prop to automatically unmount it's children when the URL changes.

### 6.55.4: Oct 11, 2019 [diff](https://github.com/moovweb/react-storefront/compare/v6.55.3...v6.55.4)

- Added `visibilitySensorProps` to `Lazy`.

### 6.55.3: Oct 9, 2019 [diff](https://github.com/moovweb/react-storefront/compare/v6.55.2...v6.55.3)

- uninstall-service-worker.js is no longer prefetched.

### 6.55.2: Oct 9, 2019 [diff](https://github.com/moovweb/react-storefront/compare/v6.55.1...v6.55.2)

- Elements inside `Lazy` are now shown in AMP.

### 6.55.1: Oct 9, 2019 [diff](https://github.com/moovweb/react-storefront/compare/v6.55.0...v6.55.1)

- Search how hides and disables the submit button until the user enters a non-whitespace character
- Fixes hiding `<title>` tag when `app.title` is `null`

### 6.55.0: Oct 8, 2019 [diff](https://github.com/moovweb/react-storefront/compare/v6.54.3...v6.55.0)

- Added `renderLeafHeader` and `renderLeafFooter` to `Menu`. These allow developers to customize the header and footer sections for non-root menu cards.
- Added `linkProps` prop to `HeaderLogo` for adding props into `Link` component.

### 6.54.3: Oct 8, 2019 [diff](https://github.com/moovweb/react-storefront/compare/v6.54.2...v6.54.3)

- Updated `Image` to leave `src` in place when the image fails to load and `notFoundSrc` is not defined.
- Fixes on-screen keyboard collapsing when search field was cleared
- Fixes an issue where outdated state can be recorded in history if the app state changes immediately before navigation - [Issue #272](https://github.com/moovweb/react-storefront/issues/272)

### 6.54.2: Oct 4, 2019 [diff](https://github.com/moovweb/react-storefront/compare/v6.54.1...v6.54.2)

- Fixed an issue where `<Image />` components with `lazy` parameter and no width are never rendered if they are initially above the fold.

### 6.54.1: Oct 3, 2019 [diff](https://github.com/moovweb/react-storefront/compare/v6.54.0...v6.54.1)

- Improved consistency of prefetch caching.

### 6.54.0: Oct 3, 2019 [diff](https://github.com/moovweb/react-storefront/compare/v6.53.1...v6.54.0)

- Upgrades workbox to 4.3.1
- Fixes a bug where prefetched data always results in a cache miss when navigating to a new page.

### 6.53.1: Oct 2, 2019 [diff](https://github.com/moovweb/react-storefront/compare/v6.53.0...v6.53.1)

- Fixes a bug introduced in 6.47.0 that caused responses cached in the browser to not expire properly

### 6.53.0: Sep 30, 2019 [diff](https://github.com/moovweb/react-storefront/compare/v6.52.2...v6.53.0)

- Added a `throttleClick` prop to `AddToCartButton` with a default of 250 milliseconds to help prevent users from adding a product to their cart multiple times by accident.
- Fixed the NavTabs storybook example.

### 6.52.2: Sep 30, 2019 [diff](https://github.com/moovweb/react-storefront/compare/v6.52.1...v6.52.2)

- Improves the patch from 6.52.1 to also handle the case when the product was rendered on the server.

### 6.52.1: Sep 28, 2019 [diff](https://github.com/moovweb/react-storefront/compare/v6.52.0...v6.52.1)

- Fixed a bug introduced in 6.52.0 where the product thumbnail shown over the main product images while loading would not be hidden when returning back to the same product as was previously viewed.

### 6.52.0: Sep 26, 2019 [diff](https://github.com/moovweb/react-storefront/compare/v6.51.1...v6.52.0)

- Added AMP functionality to the `SearchDrawer`. In order to make the search drawer work in AMP:
  - Use the new `SearchButton` component in your app header to open the search drawer.
  - In your `search/suggest-handler.js`, add `thumbnails: (true|false)` to each item in groups. Set to `true` when items in the group have a thumbnail, otherwise `false`.

### 6.51.1: Sep 26, 2019 [diff](https://github.com/moovweb/react-storefront/compare/v6.51.0...v6.51.1)

- The `renderers/render` method is now correctly marked `async`.

### 6.51.0: Sep 26, 2019 [diff](https://github.com/moovweb/react-storefront/compare/v6.50.2...v6.51.0)

- `ImageSwitcher` now uses the product name for the `alt` prop on any images or thumbnails that do not have one.

### 6.50.2: Sep 26, 2019 [diff](https://github.com/moovweb/react-storefront/compare/v6.50.1...v6.50.2)

- Fixed an issue where elements inside a `Lazy` component are never rendered if they are initially above the fold.

### 6.50.1: Sep 24, 2019 [diff](https://github.com/moovweb/react-storefront/compare/v6.50.0...v6.50.1)

- Fixed error when running apps in express due to `headers.get(name)` not being defined.

### 6.50.0: Sep 23, 2019 [diff](https://github.com/moovweb/react-storefront/compare/v6.49.0...v6.50.0)

- You can now add data to `amp-analytics` tags by implementing `getAmpAnalyticsData()` on analytics targets.
- Updated `Headers` implementation to support spreading, deleting, direct access of properties.
- Added woff2 support.

### 6.49.0: Sep 19, 2019 [diff](https://github.com/moovweb/react-storefront/compare/v6.48.2...v6.49.0)

- `ImageSwitcher` can now display videos.
- Added a new `Video` component which supports displaying videos in AMP.
- Added a `fromOrigin(originName)` handler type that allows you to proxy an origin from the edge.
- Added a `redirectTo(path)` handler type that allows you redirect the request at the edge.

### 6.48.2: Sep 13, 2019 [diff](https://github.com/moovweb/react-storefront/compare/v6.48.1...v6.48.2)

- Fixed AMP validation errors in `AmpImageSwitcher`.

### 6.48.1: Sep 13, 2019 [diff](https://github.com/moovweb/react-storefront/compare/v6.48.0...v6.48.1)

- ImageSwitcher with color selector now works in AMP

### 6.48.0: Sep 11, 2019 [diff](https://github.com/moovweb/react-storefront/compare/v6.47.0...v6.48.0)

- create-react-storefront now checks for node 8 at startup.

### 6.47.0: Sep 11, 2019 [diff](https://github.com/moovweb/react-storefront/compare/v6.46.1...v6.47.0)

- Skeletons are now skipped when the URL matches a route that is cached on the client.

### 6.46.1: Sep 10, 2019 [diff](https://github.com/moovweb/react-storefront/compare/v6.46.0...v6.46.1)

- Fixing AMP check in `Server`

### 6.46.0: Sep 10, 2019 [diff](https://github.com/moovweb/react-storefront/compare/v6.45.0...v6.46.0)

- When `cache({ edge })` is present on a route and has a `key` property, the cookies in that key will be forwarded on any `fetch` calls sent upstream.
- Added `react-storefront/requestContext` for request scoped state storage access
- Redirects from AMP to the PWA if `@withAmp` is not present on the main page component or if `react-storefront-extensions/transformAmpHtml` is not used.
- Added the ability to disable analytics by setting a cookie named `rsf_disable_analytics` to `true`. The default smoke test now disables analytics so that smoke test runs aren't counted as real user sessions.

### 6.45.0: Sep 9, 2019 [diff](https://github.com/moovweb/react-storefront/compare/v6.44.1...v6.45.0)

- Added tracking search events for the `SearchPopup` component

### 6.44.1: Sep 3, 2019 [diff](https://github.com/moovweb/react-storefront/compare/v6.44.0...v6.44.1)

- `cache/clearClientCache` no longer requires the service worker to be installed in order to clear the cache. This is now done entirely by the main browser thread.

### 6.44.0: Sep 2, 2019 [diff](https://github.com/moovweb/react-storefront/compare/v6.43.2...v6.44.0)

- Adds a new `react-storefront-puppeteer` package to help developers write puppeteer tests for React Storefront apps and schedule smoke testing with Moovweb Control Center.

### 6.43.2: Aug 30, 2019 [diff](https://github.com/moovweb/react-storefront/compare/v6.43.1...v6.43.2)

- Fixed a client build issue relating to AMP exclusion.

### 6.43.1: Aug 28, 2019 [diff](https://github.com/moovweb/react-storefront/compare/v6.43.0...v6.43.1)

- Prevent errors when headers forwarded by fetch are not provided by the browser.

### 6.43.0: Aug 28, 2019 [diff](https://github.com/moovweb/react-storefront/compare/v6.42.2...v6.43.0)

- Added `BackToTop` component for scrolling to top of page.
- The `authorization` header sent from the browser will be forwarded to fetch calls made from the server when basic auth is enabled.

### 6.42.2: Aug 27, 2019 [diff](https://github.com/moovweb/react-storefront/compare/v6.42.1...v6.42.2)

- Restored the default export of `react-storefront/fetch` for backwards compatibility.

### 6.42.1: Aug 23, 2019 [diff](https://github.com/moovweb/react-storefront/compare/v6.42.0...v6.42.1)

- Restored `react-storefront/fetch` for backwards compatibility.

### 6.42.0: Aug 23, 2019 [diff](https://github.com/moovweb/react-storefront/compare/v6.41.0...v6.42.0)

- The headers object included in fetch responses now matches the Headers interface from the standard fetch API.
- Fixes an issue where the `Menu` would not reset the user taps on an item to drill down.

### 6.41.0: Aug 22, 2019 [diff](https://github.com/moovweb/react-storefront/compare/v6.40.0...v6.41.0)

- Adds the ability to clear the client cache using `clearClientCache()` from `react-storefront/cache`
- Added the ability to override the style of selected a NavTab via a new `selected` class.

### 6.40.0: Aug 13, 2019 [diff](https://github.com/moovweb/react-storefront/compare/v6.39.0...v6.40.0)

- `fetch()` now relays the `user-agent` header from the browser if one is not explicitly provided.
- The `server` option in `cache()` route handlers has been renamed `edge`. Usage of `server` is still supported, but will result in a deprecation warning.

### 6.39.0: Aug 13, 2019 [diff](https://github.com/moovweb/react-storefront/compare/v6.38.0...v6.39.0)

- Added the ability to split and normalize the server cache for routes using the `cache()` handler's new `server.key` property and `react-storefront/router/createCustomCacheKey`.

### 6.38.0: Aug 9, 2019 [diff](https://github.com/moovweb/react-storefront/compare/v6.37.1...v6.38.0)

- Adding analytics events `searchSubmitted` and `searchLinkClicked` to SearchDrawer

### 6.37.1: Aug 9, 2019 [diff](https://github.com/moovweb/react-storefront/compare/v6.37.0...v6.37.1)

- Fixed webpack production build issue

### 6.37.0: Aug 7, 2019 [diff](https://github.com/moovweb/react-storefront/compare/v6.36.4...v6.37.0)

- `Server` now cleans and minifies server side rendered CSS
- `hydrate` now lives in utils. Used internally and for RSF components in adapt pages.

### 6.36.4: Aug 5, 2019 [diff](https://github.com/moovweb/react-storefront/compare/v6.36.3...v6.36.4)

- Removes this warning about deprecated usage of `require("history/createBrowserHistory")`.

### 6.36.3: Aug 5, 2019 [diff](https://github.com/moovweb/react-storefront/compare/v6.36.2..v6.36.3)

- `Server` now properly handle the case when rendering an error fails
- The app shell will no longer be throttled when prefetching.
- (`..` diff)

### 6.36.2: Aug 5, 2019 [diff](https://github.com/moovweb/react-storefront/compare/v6.36.1..v6.36.2)

- `SearchResultsModelBase` nows updates `facetGroups` if defined in a search results response
- (`..` diff)

### 6.36.1: Jul 26, 2019 [diff](https://github.com/moovweb/react-storefront/compare/v6.36.0...v6.36.1)

- Fixed `Filter` issue where all group items were being rendered even when not expanded
- Updated the `lodash` dependency to fix a vulnerability
- Fixed missing prefech flag header on prefetch requests.

### 6.36.0: Jul 19, 2019 [diff](https://github.com/moovweb/react-storefront/compare/v6.35.1...v6.36.0)

- Added a `hideLast` prop to to the `Breadcrumbs` component.
- You can now disable the service worker by setting passing `serviceWorker: false` to `launchClient`.

### 6.35.1: Jul 19, 2019 [diff](https://github.com/moovweb/react-storefront/compare/v6.35.0...v6.35.1)

- Sourcemap files are now excluded from the service worker precache manifest.

### 6.35.0: Jul 15, 2019 [diff](https://github.com/moovweb/react-storefront/compare/v6.34.3...v6.35.0)

- Added `resetSelectionWhenImagesChange` prop to `ImageSwitcher`.
- `PageLink` now merges the `state` prop with state automatically created from the `model` prop.
- Added `optimize` prop on `Image` component which allows you to optimize images for mobile devices using Moovweb's CDN.

### 6.34.3: Jul 12, 2019 [diff](https://github.com/moovweb/react-storefront/compare/v6.34.2...v6.34.3)

- Fixed prefetch throttling opt-in in production client webpack config.

### 6.34.2: Jul 11, 2019 [diff](https://github.com/moovweb/react-storefront/compare/v6.34.1...v6.34.2)

- Fixed issues with lazy loading images in `CmsSlot`
- Fixed sizing of loading spinner in the `ShowMore` button so that it matches the button height

### 6.34.1: Jul 11, 2019 [diff](https://github.com/moovweb/react-storefront/compare/v6.34.0...v6.34.1)

- Fixed warning "React does not recognize the lazyLoadImages prop on a DOM element." when using `CmsSlot`.

### 6.34.0: Jul 11, 2019 [diff](https://github.com/moovweb/react-storefront/compare/v6.33.1...v6.34.0)

- Cookies are now sent with AJAX requests to get suggestions in the search drawer.
- Fixed an error that occurs in Link when `history` cannot be injected from app scope.
- Added `Lazy` component for late loading components with a simple wrapper
- `CmsSlot` now lazy loads images with `data-rsf-lazy` attribute

### 6.33.1: Jul 4, 2019 [diff](https://github.com/moovweb/react-storefront/compare/v6.33.0...v6.33.1)

- Fixed linking to JS assets introduced in 6.33.0

### 6.33.0: Jul 4, 2019 [diff](https://github.com/moovweb/react-storefront/compare/v6.32.0...v6.33.0)

- Added source maps for production builds.

### 6.32.0: Jul 2, 2019 [diff](https://github.com/moovweb/react-storefront/compare/v6.31.1...v6.32.0)

- You can now lazy load items in the main menu by setting `lazyItemsURL` in `MenuItemModel` instances.
- You can now customize the rendering of menu items via Menu's `itemRenderer` and `itemContentRenderer` props.

### 6.31.1: Jul 1, 2019 [diff](https://github.com/moovweb/react-storefront/compare/v6.31.0...v6.31.1)

- Fixes the "Uncaught TypeError: Converting circular structure to JSON" error shown in the console when the user clicks the `ShowMore` button.

### 6.31.0: Jul 1, 2019 [diff](https://github.com/moovweb/react-storefront/compare/v6.30.2...v6.31.0)

- Adds a new `labelComponent` prop to `BackNav`, which allows you to override the default HTML element used to render the label.
- Fixes a bug where requests could be catched by `serviceWorker.cache(path)` even if the path matches a route that doesn't have a cache handler.
- Disable prefetching throttling by default.
- Improved service worker cache-busting by including settings in the hashed filename for the bootsrap file.

### 6.30.2: Jun 25, 2019 [diff](https://github.com/moovweb/react-storefront/compare/v6.30.1...v6.30.2)

- Fixed deprecation warning: `Please use require("history").createMemoryHistory instead of require("history/createMemoryHistory")`

### 6.30.1: Jun 21, 2019 [diff](https://github.com/moovweb/react-storefront/compare/v6.30.0...v6.30.1)

- `SearchDrawer` now handles a null value for `app.search.results` gracefully.

### 6.30.0: Jun 21, 2019 [diff](https://github.com/moovweb/react-storefront/compare/v6.29.0...v6.30.0)

- Adds a `createSubmitURL` prop to `SearchDrawer`.
- You can now define a set of `initialGroups` to display in the search drawer when the search field is blank.
- Adds an `imageProps` prop to `ImageSwitcher`
- Adds support for accessing the app state tree with React's `useContext` hook via the new `react-storefront/AppContext`.
- Added a `withPersonalization` HOC and `usePersonalization` hook for late loading personalized data.

### 6.29.0: Jun 19, 2019 [diff](https://github.com/moovweb/react-storefront/compare/v6.28.0...v6.29.0)

- Adds an `initialContent` prop to `SearchDrawer` that determines the content to display when the search field is blank.
- Fixed bug where custom `ExpandableSection` icons were showing wrong icon when using `defaultExpanded`.
- Fixed a bug where format was not being passed as a request param. This was introduced in 6.25.0
- Fixed bug in `renderers/render` which caused injection of PWA components into proxied pages to fail. This was a regression introduced in 6.26.0

### 6.28.0: Jun 13, 2019 [diff](https://github.com/moovweb/react-storefront/compare/v6.27.0...v6.28.0)

- Adds a new `delayUntilInteractive` prop to `AnalyticsProvider` that delays loading analytics scripts until the app is fully interactive. This helps ensure the best TTI and user experience.

### 6.27.0: Jun 13, 2019 [diff](https://github.com/moovweb/react-storefront/compare/v6.26.0...v6.27.0)

- Added `optimizeImages` util function for use in handlers
- Fixed issue with JS scripts being included in the wrong order during SSR in 6.26.0.

### 6.26.0: Jun 13, 2019 [diff](https://github.com/moovweb/react-storefront/compare/v6.25.0...v6.26.0)

- JavaScript bundles are now prefetched using link rel="prefetch" headers.
- Fixes bug in handling of AMP routes introduced in 6.25.0

### 6.25.0: Jun 10, 2019 [diff](https://github.com/moovweb/react-storefront/compare/v6.24.1...v6.25.0)

- The Router now explicitly adds a JSON route with each
  Route initialization
- Fixed max-age cache control header configuration

### 6.24.1: May 31, 2019 [diff](https://github.com/moovweb/react-storefront/compare/v6.24.0...v6.24.1)

- Rerelease of 6.24.1 due to a botched build.

### 6.24.0: May 31, 2019 [diff](https://github.com/moovweb/react-storefront/compare/v6.23.1...v6.24.0)

- You can now specify webpack `optimization` options in the client build config.
- You can now use the `OPEN_BROWSER` environment variable to control
  whether or not the browser opens after starting in development mode
- Added universal error reporting with the new `errorReporter` config on both `react-storefront/launchClient` and `react-storefront-moov-xdn/index`.

### 6.23.1: May 29, 2019 [diff](https://github.com/moovweb/react-storefront/compare/v6.23.0...v6.23.1)

- Rolled back optimization to exclude AMP components in the client build that was added in 6.23.0 as it was causing issues in some apps.

### 6.23.0: May 28, 2019 [diff](https://github.com/moovweb/react-storefront/compare/v6.22.0...v6.23.0)

- You can now pass options to control how Router's `applySearch` function stringifies params. For example, `router.applySearch({ colors: ['red', 'green'] }, { arrayFormat: 'brackets' })`
- AMP-specific components are now left out of the client build as they are only needed during server side rendering. This helps reduce client bundle size.
- The JSON that is cached by the service worker during the initial app load is now raw JSON returned from the router, not the serialized model. This brings it in line with how JSON returned from `fromServer` during client-side navigation is cached.

### 6.22.0: May 22, 2019 [diff](https://github.com/moovweb/react-storefront/compare/v6.21.0...v6.22.0)

- The `Menu` component now looks the same when rendering in AMP and React.
- Fixed bug where links in the menu main were not rendered properly for SEO introduced in 6.16.0
- Fixes an issue where `ImageSwitcher` would not reset its `selectedIndex` after switching products.
- If an analytics target throws an error it will now be caught so that other targets have a chance to fire.

### 6.21.0: May 20, 2019 [diff](https://github.com/moovweb/react-storefront/compare/v6.20.0...v6.21.0)

- Fixes UI styling in cases where the last breadcrumb is a link.
- Adds `sortProps` to `SortButton`, which allows your to pass props to the underlying `Sort` component.

### 6.20.0: May 16, 2019 [diff](https://github.com/moovweb/react-storefront/compare/v6.19.0...v6.20.0)

- Added `serveSSRFromCache` option to the client webpack build. Set to `true` to allow the sevice worker to serve from the cache when a user initially lands on your app. Defaults to `false`.

- Fixed the padding of the close button in the `UpdateNotification` component.

### 6.19.0 May 15, 2019 [diff](https://github.com/moovweb/react-storefront/compare/v6.18.0...v6.19.0)

- Improved `MenuIcon` with better animation. Note: MenuIcon's `OpenIcon` and `CloseIcon` props have been removed.

### 6.18.0: May 14, 2019 [diff](https://github.com/moovweb/react-storefront/compare/v6.17.0...v6.18.0)

- Fetch now implements the standard `redirected` and `url` properties on the `Response` object. See https://developer.mozilla.org/en-US/docs/Web/API/Response#Properties.

### 6.17.0: May 13, 2019 [diff](https://github.com/moovweb/react-storefront/compare/v6.16.1...v6.17.0)

- You can now define a surrogate key for each route using:

```js
new Router().get(
  '/p/:1',
  cache({
    server: {
      surrogateKey: (params, request) => {
        return 'product'
      }
    }
  }),
  fromServer('./path/to/handler')
)
```

- Fixed bug in converting relative URLs to absolute URLs in Link that was introduced in 6.16.0

### 6.16.1: May 13, 2019 [diff](https://github.com/moovweb/react-storefront/compare/v6.16.0...v6.16.1)

- Updated mobx-react to correct peerDependency ^5.4.3

### 6.16.0: May 13, 2019 [diff](https://github.com/moovweb/react-storefront/compare/v6.15.0...v6.16.0)

- Added `trackSelected` prop to `Menu`. Set to `true` to indicate the item corresponding to the current page
- Improved the performance of `Menu` by eliminating excessive rendering.

### 6.15.0: May 13, 2019 [diff](https://github.com/moovweb/react-storefront/compare/v6.14.1...v6.15.0)

- New "PowerLinks" feature allows you link to a React Storefront app with `<a data-rsf-power-link="on" href="https://my.domain.com">Visit My Store</a>` and have the link prefetched and cached so that navigation is instant. Just add this to the site containing the link:

```js
<script src="http://my.domain.com/.powerlinks.js" defer />
```

- Added the ability to overwrite `cache()` route handler with `response.set('cache-control', '...')`.

### 6.14.1: May 13, 2019 [diff](https://github.com/moovweb/react-storefront/compare/v6.14.0...v6.14.1)

- Fix bug in client webpack config due to a bad merge that would prevent apps from starting.

### 6.14.0: May 13, 2019 [diff](https://github.com/moovweb/react-storefront/compare/v6.13.2...v6.14.0)

- Added support for prefetch throttling.

### 6.13.2: May 10, 2019 [diff](https://github.com/moovweb/react-storefront/compare/v6.13.1...v6.13.2)

- Improved JSS class name generation in development

### 6.13.1: May 10, 2019 [diff](https://github.com/moovweb/react-storefront/compare/v6.13.0...v6.13.1)

- Fixed a bug where links in the main menu were not rendered properly for SEO.

### 6.13.0: May 7, 2019 [diff](https://github.com/moovweb/react-storefront/compare/v6.12.1...v6.13.0)

- Added `environment` module with `isClient` and `isServer` functions that allows you to detect whether your code is running on the client or the server.
- Stub out Response's `set`, `get`, `status`, `cookie`, and `redirect` methods on the client.

### 6.12.1: May 2, 2019 [diff](https://github.com/moovweb/react-storefront/compare/v6.12.0...v6.12.1)

- Update peerDependencies for mobx, mobx-react, and mobx-state-tree to more stable versions.

### 6.12.0: May 2, 2019 [diff](https://github.com/moovweb/react-storefront/compare/v6.11.0...v6.12.0)

- Improved offline support.
- Users will now be able to navigate back to any page they have previously visited when offline.
- The `AppBar` component now displays "Your device lost its internet connection" when offline. This message is configurable via AppBar's `offlineWarning` prop.
- Added an `Offline` component to be displayed as the main body of the app when the user attempts to navigate to a page that isn't cached when offline.
- Added `appShell` configuration method to `Router`. Configure the appShell with a `fromServer`handler that returns global data to display in the app shell when the user attempts to load the site while offline.

To add offline support to your app, upgrade to 6.12.0, then:

- Add an `appShell` configuration to your router definition:

```js
// src/routes.js

new Router()
  // ...
  .appShell(
    // returns only the global data needed to build the app-shell for offline support
    fromServer('./app-shell/app-shell-handler')
  )
```

- Add the `Offline` component to your `Pages` element in `App.js`.

```js
// src/App.js

import Offline from 'react-storefront/Offline'

// then in the render method...
class App extends Component {
  render() {
    return (
      <Pages
        components={universal => ({
          // ...
          Offline
        })}
      />
    )
  }
}
```

### 6.11.0: Apr 30, 2019 [diff](https://github.com/moovweb/react-storefront/compare/v6.10.0...v6.11.0)

- Gracefully handle when `history.replace` fails due to the state object being too large. This was happening on Firefox for apps with large state trees as Firefox imposes a limit of 640kB on the state object. When history.replace fails, history.state will simply be cleared out and the app
  will get the state from the network if the user navigates back or forward.

### 6.10.0: Apr 24, 2019 [diff](https://github.com/moovweb/react-storefront/compare/v6.9.1...v6.10.0)

- Removed `onImpression` from `Link`. We decided this logic was better handled in `CommerceAnalyticsTarget` in `react-storefront-extensions`.
- `AnalyticsProvider` now automatically calls `setHistory` for all targets.
- 6.9.2 (no release/tag): Fixed an issue with `Link` where `onImpression` would not fire if the user returns to a page using the back or forward buttons.

### 6.9.1: Apr 18, 2019 [diff](https://github.com/moovweb/react-storefront/compare/v6.9.0...v6.9.1)

- Fixed an issue with `Link` where `onImpression` would not fire unless `prefetch="visible"` was also present

### 6.9.0: Apr 17, 2019 [diff](https://github.com/moovweb/react-storefront/compare/v6.8.3...v6.9.0)

- Added support for `acceptInvalidCerts` option to `fetch`
- The `transform` passed into `react-storefront-moov-xdn/index` can now be asynchronous. The allows `react-storefront-extensions/transformAmpHtml` to fetch heights and widths for images when rendering AMP.
- Added `utils/batchPromises` for running batches of concurrent promises.
- Added `onImpression` prop to `Link` to help with tracking product impressions using `Track`.
- Added `currencyCode` to `ProductModelBase`

### 6.8.3: Apr 11, 2019 [diff](https://github.com/moovweb/react-storefront/compare/v6.8.2...v6.8.3)

- Fixed a bug where a number shows in the `ImageSwitcher` component when rendered in AMP without thumbnails.

### 6.8.2: Apr 11, 2019 [diff](https://github.com/moovweb/react-storefront/compare/v6.8.1...v6.8.2)

- Fixes an issue where images sometimes do not show up in `AmpImageSwitcher` due to a bug in `amp-carousel` when rendering in a div with `display: flex`. https://github.com/ampproject/amphtml/issues/14519
- Fixes styling differences when rendering `ExpandableSection` in AMP.
- Each card in the main menu now scrolls independently.
- `CmsSlot` now spreads props to the underlying `span`. This fixes an issue where `<Track>` would not fire events when a `CmsSlot` was the child element.

### 6.8.1: Apr 3, 2019 [diff](https://github.com/moovweb/react-storefront/compare/v6.8.0...v6.8.1)

- Restored `AnalyticsProvider` accidentally removed in 6.8.0

### 6.8.0: Apr 3, 2019 [diff](https://github.com/moovweb/react-storefront/compare/v6.7.0...v6.8.0)

- Removes unnecessary dependency on js-cookie.
- Added bottom border for selected thumbnail in AMP image carousel
- Added `className` to `MenuItemModel`. This allows you to add CSS class names to individual items in the Menu.

### 6.7.0: Mar 21, 2019 [diff](https://github.com/moovweb/react-storefront/compare/v6.6.2...v6.7.0)

- Browsers that support source maps will now display original react-storefront source code when debugging.
- Changes to `Filter` and `FilterButton`:
  - adds `LoadMask` into `Filter`'s `facetGroups` block when model is loading
  - disables clear all button when model is loading
  - clear all button semantics fixed: use `<button>` instead `<a>` w/o `href` attribute
- Added AMP analytics when using AnalyticsProvider
- Added ability to pass amp-analytics attributes

### 6.6.2: Mar 14, 2019 [diff](https://github.com/moovweb/react-storefront/compare/v6.6.1...v6.6.2)

- Handle `content-type: text/plain` in post bodies.

### 6.6.1: Mar 14, 2019 [diff](https://github.com/moovweb/react-storefront/compare/v6.6.0...v6.6.1)

- Fixed posting from AMP when served from Google cache by adding the correct CORS headers.

### 6.6.0: Mar 13, 2019 [diff](https://github.com/moovweb/react-storefront/compare/v6.5.0...v6.6.0)

- Fixed a bug where `ImageSwitcher`'s `thumbs` class is not applied when rendering AMP.
- Added customization props to `Rating`
- Added ability to add plugins to client webpack bundle
- Added `minimumTextLength` to `SearchModelBase`
- Added `AmpModal` component based on `<amp-lightbox>`.
- Added `AnalyticsProvider` for loading analytics on mount
- Fixes a layout issue with the `Drawer` component on iOS <= 10

### 6.5.0: Feb 28, 2019 [diff](https://github.com/moovweb/react-storefront/compare/v6.4.0...v6.5.0)

- Removed extraneous logging of config on every request.
- `Menu` now renders children so you can add custom controls.
- Fixed a bug where an error would be thrown when posting application/json data with ESL enabled or posting an empty body.

### 6.4.0: Feb 26, 2019 [diff](https://github.com/moovweb/react-storefront/compare/v6.3.0...v6.4.0)

- Added `name` prop to `QuantitySelector` to make it easier to submit the value when rendering AMP.
- Fixed a bug where multipart/form-data requests were not parsed properly.

### 6.3.0: Feb 26, 2019 [diff](https://github.com/moovweb/react-storefront/compare/v6.2.0...v6.3.0)

- `fetch` now supports the `redirect` option with values `"follow"`, `"error"`, and `"manual"`.
- Added `x-rsf-routes` header to get available route information.

### 6.2.0: Feb 22, 2019 [diff](https://github.com/moovweb/react-storefront/compare/v6.1.1...v6.2.0)

- Added `searchButtonVariant` and `showClearButton` props to `SearchDrawer` to give you greater control over the behavior of the search input.
- Fixes an issue where the page scrolls to the top when a route with a `proxyUpstream` handler runs on the client.
- Added `notFoundSrc` prop to `Image` component which will be used in case the primary image source fails to load
- TTF files are now processed by webpack file loader
- Fixed a bug where links were unresponsive until all JavaScript was fully loaded.

### 6.1.1: Feb 21, 2019 [diff](https://github.com/moovweb/react-storefront/compare/v6.1.0...v6.1.1)

- Fixes a bug that resulted in an error from mst-middleware about rendering circular JSON when the user opens the main menu.

### 6.1.0: Feb 15, 2019 [diff](https://github.com/moovweb/react-storefront/compare/v6.0.3...v6.1.0)

- `fetch` now supports inflating responses with `content-encoding: gzip`
- `<Track>` now allows you to map triggers to events. For example: `<Track trigger={{ onVisible: 'productShown', onClick: 'productClicked' }}>`
- `<Link>` now has a `onVisible` prop that you can use to be notified when a link is scrolled into the viewport.
- `withGlobalState(request, callback, localState)` now passes `request` to the `callback`.
- Removed proxy-polyfill, which was causing errors when using analytics in IE11. If you plan to support IE11 and use analytics, you must call `analytics.fire('eventName', data)` instead of the proxied methods like `analytics.eventName(data)`.

### 6.0.3: Feb 5, 2019 [diff](https://github.com/moovweb/react-storefront/compare/v6.0.2...v6.0.3)

- Properly handle vendor chunks for components shared between pages.

### 6.0.2: Jan 29, 2019 [diff](https://github.com/moovweb/react-storefront/compare/v6.0.1...v6.0.2)

- Fixed a bug causing the Filter component's apply button to be hidden on iOS.

### 6.0.1: Jan 29, 2019 [diff](https://github.com/moovweb/react-storefront/compare/v6.0.0...v6.0.1)

- Corrected some out-of-date peerDependencies.

### 6.0.0: Jan 28, 2019 [diff](https://github.com/moovweb/react-storefront/compare/v5.13.0..v6.0.0)

- Upgraded to mobx 4 and mobx-state-tree 3
- Upgraded to babel 7
- Upgraded to webpack 4
- Upgraded to material-ui@3.8.1
- (`..` diff)

### 5.13.0: Mar 21, 2019 [diff](https://github.com/moovweb/react-storefront/compare/v5.12.1..v5.13.0)

- Changes to `Filter` and `FilterButton`:
  - adds `LoadMask` into `Filter`'s `facetGroups` block when model is loading
  - disables clear all button when model is loading
  - clear all button semantics fixed: use `<button>` instead `<a>` w/o `href` attribute
- (`..` diff)

### 5.12.1: Mar 13, 2019 [diff](https://github.com/moovweb/react-storefront/compare/v5.12.0...v5.12.1)

- Fixes a layout issue with the `Drawer` component on iOS <= 10

### 5.12.0: Mar 7, 2019 [diff](https://github.com/moovweb/react-storefront/compare/v5.11.0..v5.12.0)

- Added `AnalyticsProvider` for loading analytics on mount
- (`..` diff)

### 5.11.0: Mar 6, 2019 [diff](https://github.com/moovweb/react-storefront/compare/v5.10.2...v5.11.0)

- Added `AmpModal` component based on `<amp-lightbox>`.

### 5.10.2: Feb 22, 2019 [diff](https://github.com/moovweb/react-storefront/compare/v5.10.1...v5.10.2)

- Fixed where links were unresponsive until all JavaScript was fully loaded.
- Removed extraneous console.log calls.

### 5.10.1: Feb 21, 2019 [diff](https://github.com/moovweb/react-storefront/compare/v5.10.0...v5.10.1)

- Added `notFoundSrc` prop to `ImageSwitcher` and handle missing images before the app mounts.

### 5.10.0: Feb 21, 2019 [diff](https://github.com/moovweb/react-storefront/compare/v5.9.0...v5.10.0)

- Added `searchButtonVariant` and `showClearButton` props to `SearchDrawer` to give you greater control over the behavior of the search input.
- Fixed an issue where the page scrolls to the top when a route with a `proxyUpstream` handler runs on the client.
- Added `notFoundSrc` prop to `Image` component which will be used in case the primary image source fails to load

### 5.9.0: Feb 15, 2019 [diff](https://github.com/moovweb/react-storefront/compare/v5.8.2...v5.9.0)

- Removed proxy-polyfill, which was causing errors when using analytics in IE11. If you plan to support IE11 and use analytics, you must call `analytics.fire('eventName', data)` instead of the proxied methods like `analytics.eventName(data)`.

### 5.8.2: Jan 29, 2019 [diff](https://github.com/moovweb/react-storefront/compare/v5.8.1...v5.8.2)

- Fixed a bug causing the Filter component's apply button to be hidden on iOS.

### 5.8.1: Jan 28, 2019 [diff](https://github.com/moovweb/react-storefront/compare/v5.8.0...v5.8.1)

- Switch Webpack Bundle Analyzer to static mode so that analysis can be saved by CI

### 5.8.0: Jan 23, 2019 [diff](https://github.com/moovweb/react-storefront/compare/v5.7.1...v5.8.0)

- Added a `state` field to `BreadcrumbModel` so that state can be passed to skeletons when the user clicks on a breadcrumb.
- Added support for setting bundle analyzer mode using `ANALYZER_MODE` env variable.

### 5.7.1: Jan 15, 2019 [diff](https://github.com/moovweb/react-storefront/compare/v5.7.0..v5.7.1)

- Fixed case error with importing lodash/isFunction in Router.
- (`..` diff)

### 5.7.0: Jan 11, 2019 [diff](https://github.com/moovweb/react-storefront/compare/v5.6.3...v5.7.0)

- Added `cookie` helper method to `Response`
- Replaced regular `<iframe>` with `<amp-iframe>` when rendering AMP.
- Replaced YouTube `<iframe>` with `<amp-youtube>` when rendering AMP.
- Removed extra padding at the bottom of the Drawer component.
- Improved accessibility of QuantitySelector and ButtonSelector.

### 5.6.3: Dec 26, 2018 [diff](https://github.com/moovweb/react-storefront/compare/v5.6.2...v5.6.3)

- Improved error handling for SSR.

### 5.6.2: Dec 26, 2018 [diff](https://github.com/moovweb/react-storefront/compare/v5.6.1...v5.6.2)

- Fix layout issue with Filter title bar.
- Added warning for setting cookies on cached route

### 5.6.1: Dec 18, 2018 [diff](https://github.com/moovweb/react-storefront/compare/v5.6.0...v5.6.1)

- Fix for production webpack builds with no options

### 5.6.0: Dec 17, 2018 [diff](https://github.com/moovweb/react-storefront/compare/v5.5.0-2..v5.6.0)

- Fix errors in SearchResultModelBase when filtering after paging.
- Runs `yarn link:all` during CI builds to ensure that linking will work properly.
- Transition to PWA and open filter/sort from AMP.
- Added `variant="drawer|menu"` to `FilterButton`. The default is "`drawer`".
- (`..` diff)

### 5.5.0-2: Dec 13, 2018 [diff](https://github.com/moovweb/react-storefront/compare/v5.4.0...v5.5.0-2)

- Added `envVariables` to webpack server options
- Added ability to set asset path base

### 5.4.0: Dec 9, 2018 [diff](https://github.com/moovweb/react-storefront/compare/v5.3.2...v5.4.0)

- Added `itemRenderer` prop to `Menu`

### 5.3.2: Dec 8, 2018 [diff](https://github.com/moovweb/react-storefront/compare/v5.3.1...v5.3.2)

- Fixes an issue with Chrome 71 which prevents async loading of scripts by the service worker.

### 5.3.1: Dec 5, 2018 [diff](https://github.com/moovweb/react-storefront/compare/v5.3.0...v5.3.1)

- Fix bugs related to production builds

### 5.3.0: Dec 5, 2018 [diff](https://github.com/moovweb/react-storefront/compare/v5.2.4-10...v5.3.0)

- Code is now transpiled to ES5 before publishing
- Bundle size reduced by about 20%
- Can now run your build with an environment variable `ANALYZE=true` to see client build stats in your browser.

### 5.2.4-10: Dec 5, 2018 [diff](https://github.com/moovweb/react-storefront/compare/v5.2.3...v5.2.4-10)

- Fixed a bug with sending redirects in response to POST requests from AMP.

### 5.2.3: Nov 26, 2018 [diff](https://github.com/moovweb/react-storefront/compare/v5.2.2...v5.2.3)

- Prevents errors when webpack's OpenBrowserPlugin fails

### 5.2.2: Nov 26, 2018 [diff](https://github.com/moovweb/react-storefront/compare/v5.2.1...v5.2.2)

- Fixed bug where all analytics targets would result in AMP event triggers being rendered, even if they don't support AMP.
- Removed some unused dependencies.

### 5.2.1: Nov 26, 2018 [diff](https://github.com/moovweb/react-storefront/compare/v5.2.0...v5.2.1)

- Fixed vertical alignment of + / - icons in QuantitySelector

### 5.2.0: Nov 26, 2018 [diff](https://github.com/moovweb/react-storefront/compare/v5.1.1...v5.2.0)

- You can now display the main menu on the right by setting `<AppBar menuAlign="right"/>` and `<Menu align="right"/>`.
- You can disable the "menu" label below the main menu button by setting `<AppBar menuIconProps={{ label: false }}/>`
- You can now provide a custom eslint config for webpack client and server builds.
- Fix bug where an empty popup would show when the user hovers over a NavTab without a menu on desktop.

### 5.1.1: Nov 20, 2018 [diff](https://github.com/moovweb/react-storefront/compare/v5.1.0...v5.1.1)

- Fixed error when attempting to redirect from http to https.

### 5.1.0: Nov 19, 2018 [diff](https://github.com/moovweb/react-storefront/compare/v5.0.4...v5.1.0)

- Added x-rsf-response-type and x-rsf-handler headers
- TabPanel's onChange prop no longer requires selected to be controlled.

### 5.0.4: Nov 16, 2018 [diff](https://github.com/moovweb/react-storefront/compare/v5.0.3...v5.0.4)

- TabPanel is now controllable via a new `onChange` prop.
- Fixed bug in Container that would cause horizontal scrollbars to display on the window body.

### 5.0.3: Nov 15, 2018 [diff](https://github.com/moovweb/react-storefront/compare/v5.0.2...v5.0.3)

- Fix CSS syntax error in LoadMask that could cause CSS not to load properly app-wide
- Reduce latency when serving static assets

### 5.0.2: Nov 12, 2018 [diff](https://github.com/moovweb/react-storefront/compare/v5.0.1...v5.0.2)

- Corrected peerDependencies by adding "react-transition-group" and removing "react-css-transition-group"

### 5.0.1: Nov 12, 2018 [diff](https://github.com/moovweb/react-storefront/compare/v5.0.0...v5.0.1)

- Improved performance of page transitions by setting `app.loading` to `true` in `PageLink` to eliminate a reconciliation cycle.
- The service worker now excludes mp4 videos from the catch-all runtime route to work around a known issue with videos and service workers in Safari.

### 5.0.0: Nov 9, 2018 [diff](https://github.com/moovweb/react-storefront/compare/v4.10.1..v5.0.0)

- Upgrade to Material UI 3
- Improved responsive capabilities of many components
- NavTabs can now have menus
- Menu icon is now animated
- (`..` diff)

### 4.10.1: Nov 12, 2018 [diff](https://github.com/moovweb/react-storefront/compare/v4.10.0...v4.10.1)

- Added option to override selectedIndex in ImageSwitcher

### 4.10.0: Nov 9, 2018 [diff](https://github.com/moovweb/react-storefront/compare/v4.9.0...v4.10.0)

- AMP analytics event data is now automatically generated based on configured targets.
- Added support for pageview events in AMP.
- Adds support for res.arrayBuffer() to react-storefront's internal fetch implementation. This allows developers to fetch binary data as a buffer.

### 4.9.0: Nov 8, 2018 [diff](https://github.com/moovweb/react-storefront/compare/v4.8.1...v4.9.0)

- Prefetching now ramps up over the course of 25 minutes by default to ease the load on servers after clearing the cache during deployment

- Removes some assets from the precache manifest that don't need to be prefetched.

### 4.8.1: Nov 7, 2018 [diff](https://github.com/moovweb/react-storefront/compare/v4.8.0...v4.8.1)

- You can now set a custom content-type using `response.set('content-type', contentType)`.

### 4.8.0: Nov 7, 2018 [diff](https://github.com/moovweb/react-storefront/compare/v4.7.0...v4.8.0)

- You can now override `<meta>` tags using `react-helmet`.

- Now throws an error in development when a cache handler runs during non-GET request

- Removes set-cookie headers when route has a cache handler with server maxAgeSeconds > 0.

- Automatically caches all proxied images and fonts for a day

### 4.7.0: Nov 2, 2018 [diff](https://github.com/moovweb/react-storefront/compare/v4.6.2...v4.7.0)

- ExpandableSection's expanded state can now be controlled via an expanded prop

### 4.6.2: Nov 1, 2018 [diff](https://github.com/moovweb/react-storefront/compare/v4.6.1...v4.6.2)

- Fixed bug with Referrer-Policy header.

### 4.6.1: Nov 1, 2018 [diff](https://github.com/moovweb/react-storefront/compare/v4.6.0...v4.6.1)

- Added Referrer-Policy: no-referrer-when-downgrade response header

### 4.6.0: Nov 1, 2018 [diff](https://github.com/moovweb/react-storefront/compare/v4.5.1...v4.6.0)

- Added `response.json()` helper method for sending JSON data
- Fixed ShowMore infinity scrolling bug

### 4.5.1: Oct 30, 2018 [diff](https://github.com/moovweb/react-storefront/compare/v4.5.0...v4.5.1)

- Added `X-Frame-Options: SAMEORIGIN` response header by default.

### 4.5.0: Oct 30, 2018 [diff](https://github.com/moovweb/react-storefront/compare/v4.4.2...v4.5.0)

- `response.redirect(url, status)` no longer requires you to call response.send() afterwards.
- Fixed bug where `<Image lazy/>` and `<Link prefetch="visible"/>` elements would eager fetch when hidden by upgrading react-visibility-sensor.

### 4.4.2: Oct 29, 2018 [diff](https://github.com/moovweb/react-storefront/compare/v4.4.1...v4.4.2)

- Fixed XXS vulnerability where code could be injected via the URL into the canonical link tag.

### 4.4.1: Oct 26, 2018 [diff](https://github.com/moovweb/react-storefront/compare/v4.4.0...v4.4.1)

- Moved proxy-polyfill to dependencies.

### 4.4.0: Oct 26, 2018 [diff](https://github.com/moovweb/react-storefront/compare/v4.3.0...v4.4.0)

- Static assets are now cached at the network edge.
- s-maxage is now only removed when there is no outer edge cache.

### 4.3.0: Oct 24, 2018 [diff](https://github.com/moovweb/react-storefront/compare/v4.2.0...v4.3.0)

- Added `anchorProps` to Link
- Added analytics support for IE9+ via the addition of proxy-polyfill

### 4.2.0: Oct 23, 2018 [diff](https://github.com/moovweb/react-storefront/compare/v4.1.0...v4.2.0)

- Added onSuccess prop to `Track`
- Prefetching now automatically resumes once page navigation is complete.

### 4.1.0: Oct 19, 2018 [diff](https://github.com/moovweb/react-storefront/compare/v4.0.0...v4.1.0)

- Added `ProductModelBase.basePrice`
- `ProductModelBase.price` is now a view that returns the `price` of the selected size or, if not present, the `basePrice`.
- `ButtonSelector` can now display a CSS color code instead of an image via the new `color` field on `OptionModelBase`
- `ButtonSelector` can now be configured to display a strike through when disabled by setting `strikeThroughDisabled`. The angle can be controlled via `strikeThroughAngle`.

### 4.0.0: Oct 18, 2018

- Renamed to react-storefront and published on npmjs.org
- Routes now automatically fire pageView analytics events. The `track` handler module has been removed
- The new `<Track>` component let's you track interactions with analytics declaratively.
- CommerceAnalyticsTarget and all subclasses have been moved to a separate package called 'moov-pwa-analytics'
- Many methods of CommerceAnalyticsTarget have a new signature. All event methods now take a single options object. Please check your calls to methods on `react-storefront/analytics` to make sure they match the updated signatures.
- Built in models in `react-storefront/model` no longer fire analytics events. Analytics events are only fired front components.
- AMP analytics are now supported.

### 3.2.0

- You can now return state objects from `proxyUpstream` handlers to render the PWA. Return null or undefined to render the proxied page.

### 3.1.0

- Skeletons are no longer fullscreen. Pages remain hidden while `app.loading` is `true`, instead of being covered by the LoadMask/Skeleton.

### 3.0.0

- Pages now keeps one page of each type hidden in the DOM to make navigating back and forward much faster.
- AppModelBase.applyState has been optimized to minimize rerendering of observer components.
- ResponsiveTiles has been optimized to render faster.

### 2.6

- Renamed Breadcrumbs component to BackNav. It no longer tags an array of breadcrumbs, it now takes a single url and text.

- Created a new Breadcrumbs component for displaying multiple breadcrumbs.

### 2.5

- The request parameter passed to fromServer handlers has been refactored. The "path" property has been deprecated in favor of separate "pathname" and "search" properties.
- Added a new `UpdateNotification` component that notifies the user when a new version of the app is available.
- The service worker will now only load HTML from the cache when coming from AMP or when launching from the homescreen.

### 2.4

- Adds the ability to reuse product thumbnails as the main product image in the PDP skeleton when navigating from PLP to PDP.

### 2.3.1

- Fixed `Link` bug which formatted URL's incorrectly
- Fixed issue where prefetched results are deleted when new SW is installed

### 2.3

- Added `SearchDrawer`, which replaces `SearchPopup`.

### 2.2

- You can now perfect proxy and transform pages from the upstream site using the new `proxyUpstream` handler. As a result, support for `requestHeaderTransform({ fallbackToAdapt: true })` has been removed. Instead, simple add a `fallback(proxyUpstream())` handler to your router.

### 2.1

- Improved error handling with react-redbox and sourcemapped stacktraces for server-side errors
- Added react error boundary to catch errors while rendering and display a component stack trace.
- Automatically relay `set-cookie` headers from `fetch` calls to upstream APIs when not caching on the server.
- Added `fetchWithCookies` to automatically forward all cookies when calling upstream APIs.

### 2.0

- Support for moovsdk
- Refactored handler signature to `handler(params, request, response)`
- Renamed `ShowMoreButton` to `ShowMore` and added `infiniteScroll` prop
- Functionality for moov_edge_request_transform, moov_edge_response_transform, moov_request_header_transform, index, and moov_response_header transform are not standardized in `platform/*` modules.
- `moov-react-dev-server` is no longer needed
- new `ButtonSelector` component for color and size selections
- App state is automatically recorded in `window.history.state` so back and forward transitions are instantaneous.
- AMP Form POST is now supported and multipart encoded request bodies are parsed automatically.
- Added `Skeleton` components for creating custom loading skeletons<|MERGE_RESOLUTION|>--- conflicted
+++ resolved
@@ -74,26 +74,7 @@
 
 ## Changelog
 
-<<<<<<< HEAD
-### 6.71.0
-
-- You can now use the stale-while-revalidate caching strategy at the edge by specifying `staleWhileRevalidateSeconds`:
-
-```js
-router.get(
-  '/p/:id',
-  cache({
-    edge: {
-      staleWhileRevalidateSeconds: 24 * 60 * 60
-    }
-  })
-)
-```
-
 ### 6.70.0: Dec 9, 2019 [diff](https://github.com/moovweb/react-storefront/compare/v6.69.1...v6.70.0)
-=======
-### 6.70.0
->>>>>>> 468a30ec
 
 - Added `zoomSrc` to `MediaTypeModel`. Use `zoomSrc` to specify a separate high-resolution URL to display when the user activates the pinch/zoom modal on the PDP.
 
