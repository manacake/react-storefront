--- conflicted
+++ resolved
@@ -66,7 +66,6 @@
 
 ## Changelog
 
-<<<<<<< HEAD
 ### 6.0.0
 
 * Added support for running in express.  Try it out by running `npm run start:express`.
@@ -74,11 +73,10 @@
 * Upgraded to babel 7
 * Upgraded to webpack 4
 * Upgraded to material-ui@3.8.1
-=======
+
 ### 5.8.1
 
 * Switch Webpack Bundle Analyzer to static mode so that analysis can be saved by CI
->>>>>>> 044a2adb
 
 ### 5.8.0
 
