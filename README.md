# React Storefront

Build and deploy e-commerce progressive web apps in record time.

[Full Guides, API Documentation, and Examples](https://pwa.moovweb.com/)

# Example Site

[Example Site Built with React Storefront](https://react-storefront-boilerplate.moovweb.cloud)

You can create a local copy of this site using `create-react-storefront` to use as a starting point for your own site:

```
npm install -g create-react-storefront
create-react-storefront my-site
```

## License

All rights reserved.

## Contributing

To contribute to react-storefront:

1. Make a branch from `master`
2. Make your changes
3. Add tests
4. Verify all tests pass by running `yarn test`
5. Add an item to the Change Log in readme.md.  Use your best judgement as to whether your change is a patch, minor release, or major release.  We'll ensure that the correct version number is assigned before it is released.
6. Create a PR.

## Development

First, clone the repo and run yarn to install dependencies

```
yarn
```

To use your local copy of react-storefront when developing apps, in your clone of this repo, run:

```
yarn link:all
```

To automatically transpile your code when you make changes, run:

```
yarn watch
```

Then, in your app's root directory run:

```
npm link react-storefront
npm link babel-plugin-react-storefront
```

## Changelog

<<<<<<< HEAD
### 5.7.0

* Added `cookie` helper method to `Response`
=======
### 5.6.3

* Improved error handling for SSR.

### 5.6.2

* Fix layout issue with Filter title bar.
* Added warning for setting cookies on cached route

### 5.6.1

* Fix for production webpack builds with no options
>>>>>>> a52fcc69

### 5.6.0

* Fix errors in SearchResultModelBase when filtering after paging.
* Runs `yarn link:all` during CI builds to ensure that linking will work properly.
* Transition to PWA and open filter/sort from AMP.
* Added `variant="drawer|menu"` to `FilterButton`.  The default is "`drawer`".

### 5.5.0

* Added `envVariables` to webpack server options
* Added ability to set asset path base

### 5.4.0

* Added `itemRenderer` prop to `Menu`

### 5.3.2

* Fixes an issue with Chrome 71 which prevents async loading of scripts by the service worker.

### 5.3.1

* Fix bugs related to production builds

### 5.3.0

* Code is now transpiled to ES5 before publishing
* Bundle size reduced by about 20%
* Can now run your build with an environment variable `ANALYZE=true` to see client build stats in your browser.

### 5.2.4

* Fixed a bug with sending redirects in response to POST requests from AMP.

### 5.2.3

* Prevents errors when webpack's OpenBrowserPlugin fails

### 5.2.2

* Fixed bug where all analytics targets would result in AMP event triggers being rendered, even if they don't support AMP.
* Removed some unused dependencies.

### 5.2.1

* Fixed vertical alignment of + / - icons in QuantiySelector

### 5.2.0

* You can now display the main menu on the right by setting `<AppBar menuAlign="right"/>` and `<Menu align="right"/>`.
* You can disable the "menu" label below the main menu button by setting `<AppBar menuIconProps={{ label: false }}/>`
* You can now provide a custom eslint config for webpack client and server builds.
* Fix bug where an empty popup would show when the user hovers over a NavTab without a menu on desktop.

### 5.1.1

* Fixed error when attempting to redirect from http to https.

### 5.1.0

* Added x-rsf-response-type and x-rsf-handler headers
* TabPanel's onChange prop no longer requires selected to be controlled.

### 5.0.4

* TabPanel is now controllable via a new `onChange` prop.
* Fixed bug in Container that would cause horizontal scrollbars to display on the window body.

### 5.0.3

* Fix CSS syntax error in LoadMask that could cause CSS not to load properly app-wide
* Reduce latency when serving static assets

### 5.0.2

* Corrected peerDependencies by adding "react-transition-group" and removing "react-css-transition-group"

### 5.0.1

* Improved performance of page transitions by setting `app.loading` to `true` in `PageLink` to eliminate a reconciliation cycle.
* The service worker now excludes mp4 videos from the catch-all runtime route to work around a known issue with videos and service workers in Safari.

### 5.0.0

* Upgrade to Material UI 3
* Improved responsive capabilities of many components
* NavTabs can now have menus
* Menu icon is now animated

### 4.10.1

* Added option to override selectedIndex in ImageSwitcher

### 4.10.0

* AMP analytics event data is now automatically generated based on configured targets.
* Added support for pageview events in AMP.
* Adds support for res.arrayBuffer() to react-storefront's internal fetch implementation.  This allows developers to fetch binary data as a buffer.

### 4.9.0

* Prefetching now ramps up over the course of 25 minutes by default to ease the load on servers after clearing the cache during deployment

* Removes some assets from the precache manifest that don't need to be prefetched.

### 4.8.1

* You can now set a custom content-type using `response.set('content-type', contentType)`.

### 4.8.0

* You can now override `<meta>` tags using `react-helmet`.

* Now throws an error in development when a cache handler runs during non-GET request

* Removes set-cookie headers when route has a cache handler with server maxAgeSeconds > 0.

* Automatically caches all proxied images and fonts for a day

### 4.7.0

* ExpandableSection's expanded state can now be controlled via an expanded prop

### 4.6.2

* Fixed bug with Referrer-Policy header.

### 4.6.1

* Added Referrer-Policy: no-referrer-when-downgrade response header

### 4.6.0

* Added `response.json()` helper method for sending JSON data
* Fixed ShowMore infinity scrolling bug

### 4.5.1

* Added `X-Frame-Options: SAMEORIGIN` response header by default.

### 4.5.0

* `response.redirect(url, status)` no longer requires you to call response.send() afterwards. 
* Fixed bug where `<Image lazy/>` and `<Link prefetch="visible"/>` elements would eager fetch when hidden by upgrading react-visibility-sensor.

### 4.4.2

* Fixed XXS vulnerability where code could be injected via the URL into the canonical link tag.

### 4.4.1

* Moved proxy-polyfill to dependencies.

### 4.4.0

* Static assets are now cached at the network edge.
* s-maxage is now only removed when there is no outer edge cache.

### 4.3.0

* Added `anchorProps` to Link
* Added analytics support for IE9+ via the addition of proxy-polyfill

### 4.2.0

* Added onSuccess prop to `Track`
* Prefetching now automatically resumes once page navigation is complete.

### 4.1.0

 * Added `ProductModelBase.basePrice`
 * `ProductModelBase.price` is now a view that returns the `price` of the selected size or, if not present, the `basePrice`.
 * `ButtonSelector` can now display a CSS color code instead of an image via the new `color` field on `OptionModelBase`
 * `ButtonSelector` can now be configured to display a strike through when disabled by setting `strikeThroughDisabled`.  The angle can be controlled via `strikeThroughAngle`.

### 4.0.0

* Renamed to react-storefront and published on npmjs.org
* Routes now automatically fire pageView analytics events.  The `track` handler module has been removed
* The new `<Track>` component let's you track interactions with analytics declaratively.
* CommerceAnalyticsTarget and all subclasses have been moved to a separate package called 'moov-pwa-analytics'
* Many methods of CommerceAnalyticsTarget have a new signature.  All event methods now take a single options object.  Please check your calls to methods on `react-storefront/analytics` to make sure they match the updated signatures.
* Built in models in `react-storefront/model` no longer fire analytics events.  Analytics events are only fired front components.
* AMP analytics are now supported.

### 3.2.0

* You can now return state objects from `proxyUpstream` handlers to render the PWA.  Return null or undefined to render the proxied page.

### 3.1.0

* Skeletons are no longer fullscreen.  Pages remain hidden while `app.loading` is `true`, instead of being covered by the LoadMask/Skeleton.

### 3.0.0

* Pages now keeps one page of each type hidden in the DOM to make navigating back and forward much faster.  
* AppModelBase.applyState has been optimized to minimize rerendering of observer components.
* ResponsiveTiles has been optimized to render faster.

### 2.6

* Renamed Breadcrumbs component to BackNav.  It no longer tags an array of breadcrumbs, it now takes a single url and text.

* Created a new Breadcrumbs component for displaying multiple breadcrumbs.

### 2.5

* The request parameter passed to fromServer handlers has been refactored.  The "path" property has been deprecated in favor of separate "pathname" and "search" properties.
* Added a new `UpdateNotification` component that notifies the user when a new version of the app is available.
* The service worker will now only load HTML from the cache when coming from AMP or when launching from the homescreen.

### 2.4

* Adds the ability to reuse product thumbnails as the main product image in the PDP skeleton when navigating from PLP to PDP.

### 2.3.1

* Fixed `Link` bug which formatted URL's incorrectly
* Fixed issue where prefetched results are deleted when new SW is installed

### 2.3

* Added `SearchDrawer`, which replaces `SearchPopup`.

### 2.2

* You can now perfect proxy and transform pages from the upstream site using the new `proxyUpstream` handler. As a result, support for `requestHeaderTransform({ fallbackToAdapt: true })` has been removed.  Instead, simple add a `fallback(proxyUpstream())` handler to your router.

### 2.1

* Improved error handling with react-redbox and sourcemapped stacktraces for server-side errors
* Added react error boundary to catch errors while rendering and display a component stack trace.
* Automatically relay `set-cookie` headers from `fetch` calls to upstream APIs when not caching on the server.
* Added `fetchWithCookies` to automatically forward all cookies when calling upstream APIs.

### 2.0

* Support for moovsdk
* Refactored handler signature to `handler(params, request, response)`
* Renamed `ShowMoreButton` to `ShowMore` and added `infiniteScroll` prop
* Functionality for moov_edge_request_transform, moov_edge_response_transform, moov_request_header_transform, index, and moov_response_header transform are not standardized in `platform/*` modules.
* `moov-react-dev-server` is no longer needed
* new `ButtonSelector` component for color and size selections
* App state is automatically recorded in `window.history.state` so back and forward transitions are instantaneous.
* AMP Form POST is now supported and multipart encoded request bodies are parsed automatically.
* Added `Skeleton` components for creating custom loading skeletons
<|MERGE_RESOLUTION|>--- conflicted
+++ resolved
@@ -59,11 +59,10 @@
 
 ## Changelog
 
-<<<<<<< HEAD
 ### 5.7.0
 
 * Added `cookie` helper method to `Response`
-=======
+
 ### 5.6.3
 
 * Improved error handling for SSR.
@@ -76,7 +75,6 @@
 ### 5.6.1
 
 * Fix for production webpack builds with no options
->>>>>>> a52fcc69
 
 ### 5.6.0
 
