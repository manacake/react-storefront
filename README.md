--- conflicted
+++ resolved
@@ -76,11 +76,8 @@
 
 ### 6.65.0
 
-<<<<<<< HEAD
 - Adds support for `router.fallback(fromOrigin())` and `router.fallback(redirectTo(url))`
-=======
 - Adds `client` and `server` props to `<Lazy/>`, giving you the option to fully render a page on the server while making some components lazy during client side navigation.
->>>>>>> bdfcb00c
 
 ### 6.64.1
 
