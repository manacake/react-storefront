--- conflicted
+++ resolved
@@ -74,7 +74,6 @@
 
 ## Changelog
 
-<<<<<<< HEAD
 ### 6.71.0
 
 - You can now use the stale-while-revalidate caching strategy at the edge by specifying `staleWhileRevalidateSeconds`:
@@ -90,7 +89,6 @@
 )
 ```
 
-=======
 ### 6.70.0
 
 - Added `zoomSrc` to `MediaTypeModel`. Use `zoomSrc` to specify a separate high-resolution URL to display when the user activates the pinch/zoom modal on the PDP.
@@ -174,7 +172,6 @@
 
 `fetch` calls made in handler functions now forward the `x-forwarded-for` request header automatically.
 
->>>>>>> 2175a268
 ### 6.65.1
 
 - You can now use `fromOrigin` in local development. In local development `fromOrigin` simply uses `proxyUpstream()` with no arguments.
