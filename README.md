--- conflicted
+++ resolved
@@ -74,15 +74,11 @@
 
 ## Changelog
 
-<<<<<<< HEAD
-### 6.24.0
-
+### 6.30.0
+
+- Adds `imageProps` prop to `ImageSwitcher`
 - Added support for accessing the app state tree with React's `useContext` hook via the new `react-storefront/AppContext`.
 - Added a `withPersonalization` HOC and `usePersonalization` hook for late loading personalized data.
-=======
-### 6.30.0
-
-- Adds `imageProps` prop to `ImageSwitcher`
 
 ### 6.29.0
 
@@ -121,7 +117,6 @@
 - You can now use the `OPEN_BROWSER` environment variable to control
   whether or not the browser opens after starting in development mode
 - Added universal error reporting with the new `errorReporter` config on both `react-storefront/launchClient` and `react-storefront-moov-xdn/index`.
->>>>>>> 164ff075
 
 ### 6.23.1
 
