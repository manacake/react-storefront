// Jest Snapshot v1, https://goo.gl/fbAQLP

exports[`QuantitySelector renders 1`] = `
<Provider app={[Function: res]}>
  <inject-WithStyles(QuantitySelector)>
    <WithStyles(QuantitySelector) app={[Function: res]} ampStateId={[undefined]}>
      <QuantitySelector app={[Function: res]} ampStateId={[undefined]} classes={{...}} onChange={[Function]} minValue={1} maxValue={100} value={1} ariaLabel="quantity">
        <WithStyles(Input) startAdornment={{...}} endAdornment={{...}} onChange={[Function]} value={1} classes={{...}} inputProps={{...}} disabled={true}>
          <Input startAdornment={{...}} endAdornment={{...}} onChange={[Function]} value={1} inputProps={{...}} disabled={true} classes={{...}}>
<<<<<<< HEAD
            <WithStyles(WithFormControlContext(InputBase)) classes={{...}} startAdornment={{...}} endAdornment={{...}} onChange={[Function]} value={1} inputProps={{...}} disabled={true} fullWidth={false} inputComponent="input" multiline={false} type="text">
              <WithFormControlContext(InputBase) startAdornment={{...}} endAdornment={{...}} onChange={[Function]} value={1} inputProps={{...}} disabled={true} fullWidth={false} inputComponent="input" multiline={false} type="text" classes={{...}}>
                <InputBase muiFormControl={[undefined]} startAdornment={{...}} endAdornment={{...}} onChange={[Function]} value={1} inputProps={{...}} disabled={true} fullWidth={false} inputComponent="input" multiline={false} type="text" classes={{...}}>
                  <div className="MuiInputBase-root-20 MuiInput-root-7 RSFQuantitySelector-root-1 MuiInput-underline-11 RSFQuantitySelector-underline-6 MuiInputBase-disabled-23 MuiInput-disabled-10 MuiInputBase-adornedStart-24 MuiInputBase-adornedEnd-25" onClick={[Function]}>
                    <WithStyles(IconButton) size="small" classes={{...}} onClick={[Function: onClick]} on="tap:AMP.setState({ undefined: { quantity: max(1, (undefined.quantity || 1) - 1) } })">
                      <IconButton size="small" onClick={[Function: onClick]} on="tap:AMP.setState({ undefined: { quantity: max(1, (undefined.quantity || 1) - 1) } })" classes={{...}} color="default" disabled={false}>
                        <WithStyles(ButtonBase) className="MuiIconButton-root-37 RSFQuantitySelector-button-3" centerRipple={true} focusRipple={true} disabled={false} size="small" onClick={[Function: onClick]} on="tap:AMP.setState({ undefined: { quantity: max(1, (undefined.quantity || 1) - 1) } })">
                          <ButtonBase className="MuiIconButton-root-37 RSFQuantitySelector-button-3" centerRipple={true} focusRipple={true} disabled={false} size="small" onClick={[Function: onClick]} on="tap:AMP.setState({ undefined: { quantity: max(1, (undefined.quantity || 1) - 1) } })" classes={{...}} component="button" disableRipple={false} disableTouchRipple={false} tabIndex="0" type="button">
                            <button className="MuiButtonBase-root-43 MuiIconButton-root-37 RSFQuantitySelector-button-3" onBlur={[Function]} onFocus={[Function]} onKeyDown={[Function]} onKeyUp={[Function]} onMouseDown={[Function]} onMouseLeave={[Function]} onMouseUp={[Function]} onTouchEnd={[Function]} onTouchMove={[Function]} onTouchStart={[Function]} onContextMenu={[Function]} tabIndex="0" type="button" disabled={false} size="small" onClick={[Function: onClick]} on="tap:AMP.setState({ undefined: { quantity: max(1, (undefined.quantity || 1) - 1) } })">
                              <span className="MuiIconButton-label-42">
                                <pure(RemoveIcon) classes={{...}}>
                                  <RemoveIcon classes={{...}}>
                                    <WithStyles(SvgIcon) classes={{...}}>
                                      <SvgIcon classes={{...}} color="inherit" component="svg" fontSize="default" viewBox="0 0 24 24">
                                        <svg className="MuiSvgIcon-root-46 RSFQuantitySelector-icon-2" focusable="false" viewBox="0 0 24 24" color={[undefined]} aria-hidden="true" role="presentation">
                                          <path d="M19 13H5v-2h14v2z" />
                                          <path fill="none" d="M0 0h24v24H0z" />
                                        </svg>
                                      </SvgIcon>
                                    </WithStyles(SvgIcon)>
                                  </RemoveIcon>
                                </pure(RemoveIcon)>
                              </span>
                              <NoSsr defer={false} fallback={{...}}>
                                <WithStyles(TouchRipple) innerRef={[Function]} center={true}>
                                  <TouchRipple center={true} classes={{...}}>
                                    <TransitionGroup component="span" enter={true} exit={true} className="MuiTouchRipple-root-55" childFactory={[Function: childFactory]}>
                                      <span className="MuiTouchRipple-root-55" />
                                    </TransitionGroup>
                                  </TouchRipple>
                                </WithStyles(TouchRipple)>
                              </NoSsr>
                            </button>
                          </ButtonBase>
                        </WithStyles(ButtonBase)>
                      </IconButton>
                    </WithStyles(IconButton)>
                    <input aria-invalid={[undefined]} autoComplete={[undefined]} autoFocus={[undefined]} className="MuiInputBase-input-30 MuiInput-input-15 RSFQuantitySelector-input-4 MuiInputBase-disabled-23 MuiInput-disabled-10 MuiInputBase-inputAdornedStart-35 MuiInputBase-inputAdornedEnd-36" defaultValue={[undefined]} disabled={true} id={[undefined]} name={[undefined]} onBlur={[Function]} onChange={[Function]} onFocus={[Function]} onKeyDown={[undefined]} onKeyUp={[undefined]} placeholder={[undefined]} readOnly={[undefined]} required={[undefined]} rows={[undefined]} value={1} type="text" amp-bind="value=>undefined.quantity" />
                    <WithStyles(IconButton) size="small" classes={{...}} onClick={[Function: onClick]} on="tap:AMP.setState({ undefined: { quantity: min(100, (undefined.quantity || 1) + 1) } })">
                      <IconButton size="small" onClick={[Function: onClick]} on="tap:AMP.setState({ undefined: { quantity: min(100, (undefined.quantity || 1) + 1) } })" classes={{...}} color="default" disabled={false}>
                        <WithStyles(ButtonBase) className="MuiIconButton-root-37 RSFQuantitySelector-button-3" centerRipple={true} focusRipple={true} disabled={false} size="small" onClick={[Function: onClick]} on="tap:AMP.setState({ undefined: { quantity: min(100, (undefined.quantity || 1) + 1) } })">
                          <ButtonBase className="MuiIconButton-root-37 RSFQuantitySelector-button-3" centerRipple={true} focusRipple={true} disabled={false} size="small" onClick={[Function: onClick]} on="tap:AMP.setState({ undefined: { quantity: min(100, (undefined.quantity || 1) + 1) } })" classes={{...}} component="button" disableRipple={false} disableTouchRipple={false} tabIndex="0" type="button">
                            <button className="MuiButtonBase-root-43 MuiIconButton-root-37 RSFQuantitySelector-button-3" onBlur={[Function]} onFocus={[Function]} onKeyDown={[Function]} onKeyUp={[Function]} onMouseDown={[Function]} onMouseLeave={[Function]} onMouseUp={[Function]} onTouchEnd={[Function]} onTouchMove={[Function]} onTouchStart={[Function]} onContextMenu={[Function]} tabIndex="0" type="button" disabled={false} size="small" onClick={[Function: onClick]} on="tap:AMP.setState({ undefined: { quantity: min(100, (undefined.quantity || 1) + 1) } })">
                              <span className="MuiIconButton-label-42">
                                <pure(AddIcon) classes={{...}}>
                                  <AddIcon classes={{...}}>
                                    <WithStyles(SvgIcon) classes={{...}}>
                                      <SvgIcon classes={{...}} color="inherit" component="svg" fontSize="default" viewBox="0 0 24 24">
                                        <svg className="MuiSvgIcon-root-46 RSFQuantitySelector-icon-2" focusable="false" viewBox="0 0 24 24" color={[undefined]} aria-hidden="true" role="presentation">
                                          <path d="M19 13h-6v6h-2v-6H5v-2h6V5h2v6h6v2z" />
                                          <path fill="none" d="M0 0h24v24H0z" />
                                        </svg>
                                      </SvgIcon>
                                    </WithStyles(SvgIcon)>
                                  </AddIcon>
                                </pure(AddIcon)>
                              </span>
                              <NoSsr defer={false} fallback={{...}}>
                                <WithStyles(TouchRipple) innerRef={[Function]} center={true}>
                                  <TouchRipple center={true} classes={{...}}>
                                    <TransitionGroup component="span" enter={true} exit={true} className="MuiTouchRipple-root-55" childFactory={[Function: childFactory]}>
                                      <span className="MuiTouchRipple-root-55" />
                                    </TransitionGroup>
                                  </TouchRipple>
                                </WithStyles(TouchRipple)>
                              </NoSsr>
                            </button>
                          </ButtonBase>
                        </WithStyles(ButtonBase)>
                      </IconButton>
                    </WithStyles(IconButton)>
                  </div>
                </InputBase>
              </WithFormControlContext(InputBase)>
            </WithStyles(WithFormControlContext(InputBase))>
=======
            <WithStyles(InputBase) classes={{...}} startAdornment={{...}} endAdornment={{...}} onChange={[Function]} value={1} inputProps={{...}} disabled={true} fullWidth={false} inputComponent="input" multiline={false} type="text">
              <InputBase startAdornment={{...}} endAdornment={{...}} onChange={[Function]} value={1} inputProps={{...}} disabled={true} fullWidth={false} inputComponent="input" multiline={false} type="text" classes={{...}}>
                <div className="MuiInputBase-root-20 MuiInput-root-7 RSFQuantitySelector-root-1 MuiInput-underline-11 RSFQuantitySelector-underline-6 MuiInputBase-disabled-23 MuiInput-disabled-10 MuiInputBase-adornedStart-24 MuiInputBase-adornedEnd-25" onClick={[Function]}>
                  <WithStyles(IconButton) size="small" classes={{...}} onClick={[Function: onClick]} aria-label="add one quantity" on="tap:AMP.setState({ undefined: { quantity: max(1, (undefined.quantity || 1) - 1) } })">
                    <IconButton size="small" onClick={[Function: onClick]} aria-label="add one quantity" on="tap:AMP.setState({ undefined: { quantity: max(1, (undefined.quantity || 1) - 1) } })" classes={{...}} color="default" disabled={false}>
                      <WithStyles(ButtonBase) className="MuiIconButton-root-37 RSFQuantitySelector-button-3" centerRipple={true} focusRipple={true} disabled={false} size="small" onClick={[Function: onClick]} aria-label="add one quantity" on="tap:AMP.setState({ undefined: { quantity: max(1, (undefined.quantity || 1) - 1) } })">
                        <ButtonBase className="MuiIconButton-root-37 RSFQuantitySelector-button-3" centerRipple={true} focusRipple={true} disabled={false} size="small" onClick={[Function: onClick]} aria-label="add one quantity" on="tap:AMP.setState({ undefined: { quantity: max(1, (undefined.quantity || 1) - 1) } })" classes={{...}} component="button" disableRipple={false} disableTouchRipple={false} tabIndex="0" type="button">
                          <button className="MuiButtonBase-root-43 MuiIconButton-root-37 RSFQuantitySelector-button-3" onBlur={[Function]} onFocus={[Function]} onKeyDown={[Function]} onKeyUp={[Function]} onMouseDown={[Function]} onMouseLeave={[Function]} onMouseUp={[Function]} onTouchEnd={[Function]} onTouchMove={[Function]} onTouchStart={[Function]} tabIndex="0" type="button" disabled={false} size="small" onClick={[Function: onClick]} aria-label="add one quantity" on="tap:AMP.setState({ undefined: { quantity: max(1, (undefined.quantity || 1) - 1) } })">
                            <span className="MuiIconButton-label-42">
                              <pure(RemoveIcon) classes={{...}}>
                                <RemoveIcon classes={{...}}>
                                  <WithStyles(SvgIcon) classes={{...}}>
                                    <SvgIcon classes={{...}} color="inherit" component="svg" fontSize="default" viewBox="0 0 24 24">
                                      <svg className="MuiSvgIcon-root-46 RSFQuantitySelector-icon-2" focusable="false" viewBox="0 0 24 24" color={[undefined]} aria-hidden="true" role="presentation">
                                        <path d="M19 13H5v-2h14v2z" />
                                        <path fill="none" d="M0 0h24v24H0z" />
                                      </svg>
                                    </SvgIcon>
                                  </WithStyles(SvgIcon)>
                                </RemoveIcon>
                              </pure(RemoveIcon)>
                            </span>
                            <NoSsr defer={false} fallback={{...}}>
                              <WithStyles(TouchRipple) innerRef={[Function]} center={true}>
                                <TouchRipple center={true} classes={{...}}>
                                  <TransitionGroup component="span" enter={true} exit={true} className="MuiTouchRipple-root-55" childFactory={[Function: childFactory]}>
                                    <span className="MuiTouchRipple-root-55" />
                                  </TransitionGroup>
                                </TouchRipple>
                              </WithStyles(TouchRipple)>
                            </NoSsr>
                          </button>
                        </ButtonBase>
                      </WithStyles(ButtonBase)>
                    </IconButton>
                  </WithStyles(IconButton)>
                  <input aria-invalid={[undefined]} autoComplete={[undefined]} autoFocus={[undefined]} className="MuiInputBase-input-30 MuiInput-input-15 RSFQuantitySelector-input-4 MuiInputBase-disabled-23 MuiInput-disabled-10 MuiInputBase-inputAdornedStart-35 MuiInputBase-inputAdornedEnd-36" defaultValue={[undefined]} disabled={true} id={[undefined]} name={[undefined]} onBlur={[Function]} onChange={[Function]} onFocus={[Function]} onKeyDown={[undefined]} onKeyUp={[undefined]} placeholder={[undefined]} readOnly={[undefined]} required={[undefined]} rows={[undefined]} value={1} type="text" aria-label="quantity" amp-bind="value=>undefined.quantity" />
                  <WithStyles(IconButton) size="small" classes={{...}} onClick={[Function: onClick]} aria-label="subtract one quantity" on="tap:AMP.setState({ undefined: { quantity: min(100, (undefined.quantity || 1) + 1) } })">
                    <IconButton size="small" onClick={[Function: onClick]} aria-label="subtract one quantity" on="tap:AMP.setState({ undefined: { quantity: min(100, (undefined.quantity || 1) + 1) } })" classes={{...}} color="default" disabled={false}>
                      <WithStyles(ButtonBase) className="MuiIconButton-root-37 RSFQuantitySelector-button-3" centerRipple={true} focusRipple={true} disabled={false} size="small" onClick={[Function: onClick]} aria-label="subtract one quantity" on="tap:AMP.setState({ undefined: { quantity: min(100, (undefined.quantity || 1) + 1) } })">
                        <ButtonBase className="MuiIconButton-root-37 RSFQuantitySelector-button-3" centerRipple={true} focusRipple={true} disabled={false} size="small" onClick={[Function: onClick]} aria-label="subtract one quantity" on="tap:AMP.setState({ undefined: { quantity: min(100, (undefined.quantity || 1) + 1) } })" classes={{...}} component="button" disableRipple={false} disableTouchRipple={false} tabIndex="0" type="button">
                          <button className="MuiButtonBase-root-43 MuiIconButton-root-37 RSFQuantitySelector-button-3" onBlur={[Function]} onFocus={[Function]} onKeyDown={[Function]} onKeyUp={[Function]} onMouseDown={[Function]} onMouseLeave={[Function]} onMouseUp={[Function]} onTouchEnd={[Function]} onTouchMove={[Function]} onTouchStart={[Function]} tabIndex="0" type="button" disabled={false} size="small" onClick={[Function: onClick]} aria-label="subtract one quantity" on="tap:AMP.setState({ undefined: { quantity: min(100, (undefined.quantity || 1) + 1) } })">
                            <span className="MuiIconButton-label-42">
                              <pure(AddIcon) classes={{...}}>
                                <AddIcon classes={{...}}>
                                  <WithStyles(SvgIcon) classes={{...}}>
                                    <SvgIcon classes={{...}} color="inherit" component="svg" fontSize="default" viewBox="0 0 24 24">
                                      <svg className="MuiSvgIcon-root-46 RSFQuantitySelector-icon-2" focusable="false" viewBox="0 0 24 24" color={[undefined]} aria-hidden="true" role="presentation">
                                        <path d="M19 13h-6v6h-2v-6H5v-2h6V5h2v6h6v2z" />
                                        <path fill="none" d="M0 0h24v24H0z" />
                                      </svg>
                                    </SvgIcon>
                                  </WithStyles(SvgIcon)>
                                </AddIcon>
                              </pure(AddIcon)>
                            </span>
                            <NoSsr defer={false} fallback={{...}}>
                              <WithStyles(TouchRipple) innerRef={[Function]} center={true}>
                                <TouchRipple center={true} classes={{...}}>
                                  <TransitionGroup component="span" enter={true} exit={true} className="MuiTouchRipple-root-55" childFactory={[Function: childFactory]}>
                                    <span className="MuiTouchRipple-root-55" />
                                  </TransitionGroup>
                                </TouchRipple>
                              </WithStyles(TouchRipple)>
                            </NoSsr>
                          </button>
                        </ButtonBase>
                      </WithStyles(ButtonBase)>
                    </IconButton>
                  </WithStyles(IconButton)>
                </div>
              </InputBase>
            </WithStyles(InputBase)>
>>>>>>> df01b607
          </Input>
        </WithStyles(Input)>
      </QuantitySelector>
    </WithStyles(QuantitySelector)>
  </inject-WithStyles(QuantitySelector)>
</Provider>
`;

exports[`QuantitySelector should accept a value 1`] = `
<Provider app={[Function: res]}>
  <inject-WithStyles(QuantitySelector) value={2}>
    <WithStyles(QuantitySelector) value={2} app={[Function: res]} ampStateId={[undefined]}>
      <QuantitySelector value={2} app={[Function: res]} ampStateId={[undefined]} classes={{...}} onChange={[Function]} minValue={1} maxValue={100} ariaLabel="quantity">
        <WithStyles(Input) startAdornment={{...}} endAdornment={{...}} onChange={[Function]} value={2} classes={{...}} inputProps={{...}} disabled={true}>
          <Input startAdornment={{...}} endAdornment={{...}} onChange={[Function]} value={2} inputProps={{...}} disabled={true} classes={{...}}>
<<<<<<< HEAD
            <WithStyles(WithFormControlContext(InputBase)) classes={{...}} startAdornment={{...}} endAdornment={{...}} onChange={[Function]} value={2} inputProps={{...}} disabled={true} fullWidth={false} inputComponent="input" multiline={false} type="text">
              <WithFormControlContext(InputBase) startAdornment={{...}} endAdornment={{...}} onChange={[Function]} value={2} inputProps={{...}} disabled={true} fullWidth={false} inputComponent="input" multiline={false} type="text" classes={{...}}>
                <InputBase muiFormControl={[undefined]} startAdornment={{...}} endAdornment={{...}} onChange={[Function]} value={2} inputProps={{...}} disabled={true} fullWidth={false} inputComponent="input" multiline={false} type="text" classes={{...}}>
                  <div className="MuiInputBase-root-20 MuiInput-root-7 RSFQuantitySelector-root-1 MuiInput-underline-11 RSFQuantitySelector-underline-6 MuiInputBase-disabled-23 MuiInput-disabled-10 MuiInputBase-adornedStart-24 MuiInputBase-adornedEnd-25" onClick={[Function]}>
                    <WithStyles(IconButton) size="small" classes={{...}} onClick={[Function: onClick]} on="tap:AMP.setState({ undefined: { quantity: max(1, (undefined.quantity || 2) - 1) } })">
                      <IconButton size="small" onClick={[Function: onClick]} on="tap:AMP.setState({ undefined: { quantity: max(1, (undefined.quantity || 2) - 1) } })" classes={{...}} color="default" disabled={false}>
                        <WithStyles(ButtonBase) className="MuiIconButton-root-37 RSFQuantitySelector-button-3" centerRipple={true} focusRipple={true} disabled={false} size="small" onClick={[Function: onClick]} on="tap:AMP.setState({ undefined: { quantity: max(1, (undefined.quantity || 2) - 1) } })">
                          <ButtonBase className="MuiIconButton-root-37 RSFQuantitySelector-button-3" centerRipple={true} focusRipple={true} disabled={false} size="small" onClick={[Function: onClick]} on="tap:AMP.setState({ undefined: { quantity: max(1, (undefined.quantity || 2) - 1) } })" classes={{...}} component="button" disableRipple={false} disableTouchRipple={false} tabIndex="0" type="button">
                            <button className="MuiButtonBase-root-43 MuiIconButton-root-37 RSFQuantitySelector-button-3" onBlur={[Function]} onFocus={[Function]} onKeyDown={[Function]} onKeyUp={[Function]} onMouseDown={[Function]} onMouseLeave={[Function]} onMouseUp={[Function]} onTouchEnd={[Function]} onTouchMove={[Function]} onTouchStart={[Function]} onContextMenu={[Function]} tabIndex="0" type="button" disabled={false} size="small" onClick={[Function: onClick]} on="tap:AMP.setState({ undefined: { quantity: max(1, (undefined.quantity || 2) - 1) } })">
                              <span className="MuiIconButton-label-42">
                                <pure(RemoveIcon) classes={{...}}>
                                  <RemoveIcon classes={{...}}>
                                    <WithStyles(SvgIcon) classes={{...}}>
                                      <SvgIcon classes={{...}} color="inherit" component="svg" fontSize="default" viewBox="0 0 24 24">
                                        <svg className="MuiSvgIcon-root-46 RSFQuantitySelector-icon-2" focusable="false" viewBox="0 0 24 24" color={[undefined]} aria-hidden="true" role="presentation">
                                          <path d="M19 13H5v-2h14v2z" />
                                          <path fill="none" d="M0 0h24v24H0z" />
                                        </svg>
                                      </SvgIcon>
                                    </WithStyles(SvgIcon)>
                                  </RemoveIcon>
                                </pure(RemoveIcon)>
                              </span>
                              <NoSsr defer={false} fallback={{...}}>
                                <WithStyles(TouchRipple) innerRef={[Function]} center={true}>
                                  <TouchRipple center={true} classes={{...}}>
                                    <TransitionGroup component="span" enter={true} exit={true} className="MuiTouchRipple-root-55" childFactory={[Function: childFactory]}>
                                      <span className="MuiTouchRipple-root-55" />
                                    </TransitionGroup>
                                  </TouchRipple>
                                </WithStyles(TouchRipple)>
                              </NoSsr>
                            </button>
                          </ButtonBase>
                        </WithStyles(ButtonBase)>
                      </IconButton>
                    </WithStyles(IconButton)>
                    <input aria-invalid={[undefined]} autoComplete={[undefined]} autoFocus={[undefined]} className="MuiInputBase-input-30 MuiInput-input-15 RSFQuantitySelector-input-4 MuiInputBase-disabled-23 MuiInput-disabled-10 MuiInputBase-inputAdornedStart-35 MuiInputBase-inputAdornedEnd-36" defaultValue={[undefined]} disabled={true} id={[undefined]} name={[undefined]} onBlur={[Function]} onChange={[Function]} onFocus={[Function]} onKeyDown={[undefined]} onKeyUp={[undefined]} placeholder={[undefined]} readOnly={[undefined]} required={[undefined]} rows={[undefined]} value={2} type="text" amp-bind="value=>undefined.quantity" />
                    <WithStyles(IconButton) size="small" classes={{...}} onClick={[Function: onClick]} on="tap:AMP.setState({ undefined: { quantity: min(100, (undefined.quantity || 2) + 1) } })">
                      <IconButton size="small" onClick={[Function: onClick]} on="tap:AMP.setState({ undefined: { quantity: min(100, (undefined.quantity || 2) + 1) } })" classes={{...}} color="default" disabled={false}>
                        <WithStyles(ButtonBase) className="MuiIconButton-root-37 RSFQuantitySelector-button-3" centerRipple={true} focusRipple={true} disabled={false} size="small" onClick={[Function: onClick]} on="tap:AMP.setState({ undefined: { quantity: min(100, (undefined.quantity || 2) + 1) } })">
                          <ButtonBase className="MuiIconButton-root-37 RSFQuantitySelector-button-3" centerRipple={true} focusRipple={true} disabled={false} size="small" onClick={[Function: onClick]} on="tap:AMP.setState({ undefined: { quantity: min(100, (undefined.quantity || 2) + 1) } })" classes={{...}} component="button" disableRipple={false} disableTouchRipple={false} tabIndex="0" type="button">
                            <button className="MuiButtonBase-root-43 MuiIconButton-root-37 RSFQuantitySelector-button-3" onBlur={[Function]} onFocus={[Function]} onKeyDown={[Function]} onKeyUp={[Function]} onMouseDown={[Function]} onMouseLeave={[Function]} onMouseUp={[Function]} onTouchEnd={[Function]} onTouchMove={[Function]} onTouchStart={[Function]} onContextMenu={[Function]} tabIndex="0" type="button" disabled={false} size="small" onClick={[Function: onClick]} on="tap:AMP.setState({ undefined: { quantity: min(100, (undefined.quantity || 2) + 1) } })">
                              <span className="MuiIconButton-label-42">
                                <pure(AddIcon) classes={{...}}>
                                  <AddIcon classes={{...}}>
                                    <WithStyles(SvgIcon) classes={{...}}>
                                      <SvgIcon classes={{...}} color="inherit" component="svg" fontSize="default" viewBox="0 0 24 24">
                                        <svg className="MuiSvgIcon-root-46 RSFQuantitySelector-icon-2" focusable="false" viewBox="0 0 24 24" color={[undefined]} aria-hidden="true" role="presentation">
                                          <path d="M19 13h-6v6h-2v-6H5v-2h6V5h2v6h6v2z" />
                                          <path fill="none" d="M0 0h24v24H0z" />
                                        </svg>
                                      </SvgIcon>
                                    </WithStyles(SvgIcon)>
                                  </AddIcon>
                                </pure(AddIcon)>
                              </span>
                              <NoSsr defer={false} fallback={{...}}>
                                <WithStyles(TouchRipple) innerRef={[Function]} center={true}>
                                  <TouchRipple center={true} classes={{...}}>
                                    <TransitionGroup component="span" enter={true} exit={true} className="MuiTouchRipple-root-55" childFactory={[Function: childFactory]}>
                                      <span className="MuiTouchRipple-root-55" />
                                    </TransitionGroup>
                                  </TouchRipple>
                                </WithStyles(TouchRipple)>
                              </NoSsr>
                            </button>
                          </ButtonBase>
                        </WithStyles(ButtonBase)>
                      </IconButton>
                    </WithStyles(IconButton)>
                  </div>
                </InputBase>
              </WithFormControlContext(InputBase)>
            </WithStyles(WithFormControlContext(InputBase))>
=======
            <WithStyles(InputBase) classes={{...}} startAdornment={{...}} endAdornment={{...}} onChange={[Function]} value={2} inputProps={{...}} disabled={true} fullWidth={false} inputComponent="input" multiline={false} type="text">
              <InputBase startAdornment={{...}} endAdornment={{...}} onChange={[Function]} value={2} inputProps={{...}} disabled={true} fullWidth={false} inputComponent="input" multiline={false} type="text" classes={{...}}>
                <div className="MuiInputBase-root-20 MuiInput-root-7 RSFQuantitySelector-root-1 MuiInput-underline-11 RSFQuantitySelector-underline-6 MuiInputBase-disabled-23 MuiInput-disabled-10 MuiInputBase-adornedStart-24 MuiInputBase-adornedEnd-25" onClick={[Function]}>
                  <WithStyles(IconButton) size="small" classes={{...}} onClick={[Function: onClick]} aria-label="add one quantity" on="tap:AMP.setState({ undefined: { quantity: max(1, (undefined.quantity || 2) - 1) } })">
                    <IconButton size="small" onClick={[Function: onClick]} aria-label="add one quantity" on="tap:AMP.setState({ undefined: { quantity: max(1, (undefined.quantity || 2) - 1) } })" classes={{...}} color="default" disabled={false}>
                      <WithStyles(ButtonBase) className="MuiIconButton-root-37 RSFQuantitySelector-button-3" centerRipple={true} focusRipple={true} disabled={false} size="small" onClick={[Function: onClick]} aria-label="add one quantity" on="tap:AMP.setState({ undefined: { quantity: max(1, (undefined.quantity || 2) - 1) } })">
                        <ButtonBase className="MuiIconButton-root-37 RSFQuantitySelector-button-3" centerRipple={true} focusRipple={true} disabled={false} size="small" onClick={[Function: onClick]} aria-label="add one quantity" on="tap:AMP.setState({ undefined: { quantity: max(1, (undefined.quantity || 2) - 1) } })" classes={{...}} component="button" disableRipple={false} disableTouchRipple={false} tabIndex="0" type="button">
                          <button className="MuiButtonBase-root-43 MuiIconButton-root-37 RSFQuantitySelector-button-3" onBlur={[Function]} onFocus={[Function]} onKeyDown={[Function]} onKeyUp={[Function]} onMouseDown={[Function]} onMouseLeave={[Function]} onMouseUp={[Function]} onTouchEnd={[Function]} onTouchMove={[Function]} onTouchStart={[Function]} tabIndex="0" type="button" disabled={false} size="small" onClick={[Function: onClick]} aria-label="add one quantity" on="tap:AMP.setState({ undefined: { quantity: max(1, (undefined.quantity || 2) - 1) } })">
                            <span className="MuiIconButton-label-42">
                              <pure(RemoveIcon) classes={{...}}>
                                <RemoveIcon classes={{...}}>
                                  <WithStyles(SvgIcon) classes={{...}}>
                                    <SvgIcon classes={{...}} color="inherit" component="svg" fontSize="default" viewBox="0 0 24 24">
                                      <svg className="MuiSvgIcon-root-46 RSFQuantitySelector-icon-2" focusable="false" viewBox="0 0 24 24" color={[undefined]} aria-hidden="true" role="presentation">
                                        <path d="M19 13H5v-2h14v2z" />
                                        <path fill="none" d="M0 0h24v24H0z" />
                                      </svg>
                                    </SvgIcon>
                                  </WithStyles(SvgIcon)>
                                </RemoveIcon>
                              </pure(RemoveIcon)>
                            </span>
                            <NoSsr defer={false} fallback={{...}}>
                              <WithStyles(TouchRipple) innerRef={[Function]} center={true}>
                                <TouchRipple center={true} classes={{...}}>
                                  <TransitionGroup component="span" enter={true} exit={true} className="MuiTouchRipple-root-55" childFactory={[Function: childFactory]}>
                                    <span className="MuiTouchRipple-root-55" />
                                  </TransitionGroup>
                                </TouchRipple>
                              </WithStyles(TouchRipple)>
                            </NoSsr>
                          </button>
                        </ButtonBase>
                      </WithStyles(ButtonBase)>
                    </IconButton>
                  </WithStyles(IconButton)>
                  <input aria-invalid={[undefined]} autoComplete={[undefined]} autoFocus={[undefined]} className="MuiInputBase-input-30 MuiInput-input-15 RSFQuantitySelector-input-4 MuiInputBase-disabled-23 MuiInput-disabled-10 MuiInputBase-inputAdornedStart-35 MuiInputBase-inputAdornedEnd-36" defaultValue={[undefined]} disabled={true} id={[undefined]} name={[undefined]} onBlur={[Function]} onChange={[Function]} onFocus={[Function]} onKeyDown={[undefined]} onKeyUp={[undefined]} placeholder={[undefined]} readOnly={[undefined]} required={[undefined]} rows={[undefined]} value={2} type="text" aria-label="quantity" amp-bind="value=>undefined.quantity" />
                  <WithStyles(IconButton) size="small" classes={{...}} onClick={[Function: onClick]} aria-label="subtract one quantity" on="tap:AMP.setState({ undefined: { quantity: min(100, (undefined.quantity || 2) + 1) } })">
                    <IconButton size="small" onClick={[Function: onClick]} aria-label="subtract one quantity" on="tap:AMP.setState({ undefined: { quantity: min(100, (undefined.quantity || 2) + 1) } })" classes={{...}} color="default" disabled={false}>
                      <WithStyles(ButtonBase) className="MuiIconButton-root-37 RSFQuantitySelector-button-3" centerRipple={true} focusRipple={true} disabled={false} size="small" onClick={[Function: onClick]} aria-label="subtract one quantity" on="tap:AMP.setState({ undefined: { quantity: min(100, (undefined.quantity || 2) + 1) } })">
                        <ButtonBase className="MuiIconButton-root-37 RSFQuantitySelector-button-3" centerRipple={true} focusRipple={true} disabled={false} size="small" onClick={[Function: onClick]} aria-label="subtract one quantity" on="tap:AMP.setState({ undefined: { quantity: min(100, (undefined.quantity || 2) + 1) } })" classes={{...}} component="button" disableRipple={false} disableTouchRipple={false} tabIndex="0" type="button">
                          <button className="MuiButtonBase-root-43 MuiIconButton-root-37 RSFQuantitySelector-button-3" onBlur={[Function]} onFocus={[Function]} onKeyDown={[Function]} onKeyUp={[Function]} onMouseDown={[Function]} onMouseLeave={[Function]} onMouseUp={[Function]} onTouchEnd={[Function]} onTouchMove={[Function]} onTouchStart={[Function]} tabIndex="0" type="button" disabled={false} size="small" onClick={[Function: onClick]} aria-label="subtract one quantity" on="tap:AMP.setState({ undefined: { quantity: min(100, (undefined.quantity || 2) + 1) } })">
                            <span className="MuiIconButton-label-42">
                              <pure(AddIcon) classes={{...}}>
                                <AddIcon classes={{...}}>
                                  <WithStyles(SvgIcon) classes={{...}}>
                                    <SvgIcon classes={{...}} color="inherit" component="svg" fontSize="default" viewBox="0 0 24 24">
                                      <svg className="MuiSvgIcon-root-46 RSFQuantitySelector-icon-2" focusable="false" viewBox="0 0 24 24" color={[undefined]} aria-hidden="true" role="presentation">
                                        <path d="M19 13h-6v6h-2v-6H5v-2h6V5h2v6h6v2z" />
                                        <path fill="none" d="M0 0h24v24H0z" />
                                      </svg>
                                    </SvgIcon>
                                  </WithStyles(SvgIcon)>
                                </AddIcon>
                              </pure(AddIcon)>
                            </span>
                            <NoSsr defer={false} fallback={{...}}>
                              <WithStyles(TouchRipple) innerRef={[Function]} center={true}>
                                <TouchRipple center={true} classes={{...}}>
                                  <TransitionGroup component="span" enter={true} exit={true} className="MuiTouchRipple-root-55" childFactory={[Function: childFactory]}>
                                    <span className="MuiTouchRipple-root-55" />
                                  </TransitionGroup>
                                </TouchRipple>
                              </WithStyles(TouchRipple)>
                            </NoSsr>
                          </button>
                        </ButtonBase>
                      </WithStyles(ButtonBase)>
                    </IconButton>
                  </WithStyles(IconButton)>
                </div>
              </InputBase>
            </WithStyles(InputBase)>
>>>>>>> df01b607
          </Input>
        </WithStyles(Input)>
      </QuantitySelector>
    </WithStyles(QuantitySelector)>
  </inject-WithStyles(QuantitySelector)>
</Provider>
`;<|MERGE_RESOLUTION|>--- conflicted
+++ resolved
@@ -7,83 +7,6 @@
       <QuantitySelector app={[Function: res]} ampStateId={[undefined]} classes={{...}} onChange={[Function]} minValue={1} maxValue={100} value={1} ariaLabel="quantity">
         <WithStyles(Input) startAdornment={{...}} endAdornment={{...}} onChange={[Function]} value={1} classes={{...}} inputProps={{...}} disabled={true}>
           <Input startAdornment={{...}} endAdornment={{...}} onChange={[Function]} value={1} inputProps={{...}} disabled={true} classes={{...}}>
-<<<<<<< HEAD
-            <WithStyles(WithFormControlContext(InputBase)) classes={{...}} startAdornment={{...}} endAdornment={{...}} onChange={[Function]} value={1} inputProps={{...}} disabled={true} fullWidth={false} inputComponent="input" multiline={false} type="text">
-              <WithFormControlContext(InputBase) startAdornment={{...}} endAdornment={{...}} onChange={[Function]} value={1} inputProps={{...}} disabled={true} fullWidth={false} inputComponent="input" multiline={false} type="text" classes={{...}}>
-                <InputBase muiFormControl={[undefined]} startAdornment={{...}} endAdornment={{...}} onChange={[Function]} value={1} inputProps={{...}} disabled={true} fullWidth={false} inputComponent="input" multiline={false} type="text" classes={{...}}>
-                  <div className="MuiInputBase-root-20 MuiInput-root-7 RSFQuantitySelector-root-1 MuiInput-underline-11 RSFQuantitySelector-underline-6 MuiInputBase-disabled-23 MuiInput-disabled-10 MuiInputBase-adornedStart-24 MuiInputBase-adornedEnd-25" onClick={[Function]}>
-                    <WithStyles(IconButton) size="small" classes={{...}} onClick={[Function: onClick]} on="tap:AMP.setState({ undefined: { quantity: max(1, (undefined.quantity || 1) - 1) } })">
-                      <IconButton size="small" onClick={[Function: onClick]} on="tap:AMP.setState({ undefined: { quantity: max(1, (undefined.quantity || 1) - 1) } })" classes={{...}} color="default" disabled={false}>
-                        <WithStyles(ButtonBase) className="MuiIconButton-root-37 RSFQuantitySelector-button-3" centerRipple={true} focusRipple={true} disabled={false} size="small" onClick={[Function: onClick]} on="tap:AMP.setState({ undefined: { quantity: max(1, (undefined.quantity || 1) - 1) } })">
-                          <ButtonBase className="MuiIconButton-root-37 RSFQuantitySelector-button-3" centerRipple={true} focusRipple={true} disabled={false} size="small" onClick={[Function: onClick]} on="tap:AMP.setState({ undefined: { quantity: max(1, (undefined.quantity || 1) - 1) } })" classes={{...}} component="button" disableRipple={false} disableTouchRipple={false} tabIndex="0" type="button">
-                            <button className="MuiButtonBase-root-43 MuiIconButton-root-37 RSFQuantitySelector-button-3" onBlur={[Function]} onFocus={[Function]} onKeyDown={[Function]} onKeyUp={[Function]} onMouseDown={[Function]} onMouseLeave={[Function]} onMouseUp={[Function]} onTouchEnd={[Function]} onTouchMove={[Function]} onTouchStart={[Function]} onContextMenu={[Function]} tabIndex="0" type="button" disabled={false} size="small" onClick={[Function: onClick]} on="tap:AMP.setState({ undefined: { quantity: max(1, (undefined.quantity || 1) - 1) } })">
-                              <span className="MuiIconButton-label-42">
-                                <pure(RemoveIcon) classes={{...}}>
-                                  <RemoveIcon classes={{...}}>
-                                    <WithStyles(SvgIcon) classes={{...}}>
-                                      <SvgIcon classes={{...}} color="inherit" component="svg" fontSize="default" viewBox="0 0 24 24">
-                                        <svg className="MuiSvgIcon-root-46 RSFQuantitySelector-icon-2" focusable="false" viewBox="0 0 24 24" color={[undefined]} aria-hidden="true" role="presentation">
-                                          <path d="M19 13H5v-2h14v2z" />
-                                          <path fill="none" d="M0 0h24v24H0z" />
-                                        </svg>
-                                      </SvgIcon>
-                                    </WithStyles(SvgIcon)>
-                                  </RemoveIcon>
-                                </pure(RemoveIcon)>
-                              </span>
-                              <NoSsr defer={false} fallback={{...}}>
-                                <WithStyles(TouchRipple) innerRef={[Function]} center={true}>
-                                  <TouchRipple center={true} classes={{...}}>
-                                    <TransitionGroup component="span" enter={true} exit={true} className="MuiTouchRipple-root-55" childFactory={[Function: childFactory]}>
-                                      <span className="MuiTouchRipple-root-55" />
-                                    </TransitionGroup>
-                                  </TouchRipple>
-                                </WithStyles(TouchRipple)>
-                              </NoSsr>
-                            </button>
-                          </ButtonBase>
-                        </WithStyles(ButtonBase)>
-                      </IconButton>
-                    </WithStyles(IconButton)>
-                    <input aria-invalid={[undefined]} autoComplete={[undefined]} autoFocus={[undefined]} className="MuiInputBase-input-30 MuiInput-input-15 RSFQuantitySelector-input-4 MuiInputBase-disabled-23 MuiInput-disabled-10 MuiInputBase-inputAdornedStart-35 MuiInputBase-inputAdornedEnd-36" defaultValue={[undefined]} disabled={true} id={[undefined]} name={[undefined]} onBlur={[Function]} onChange={[Function]} onFocus={[Function]} onKeyDown={[undefined]} onKeyUp={[undefined]} placeholder={[undefined]} readOnly={[undefined]} required={[undefined]} rows={[undefined]} value={1} type="text" amp-bind="value=>undefined.quantity" />
-                    <WithStyles(IconButton) size="small" classes={{...}} onClick={[Function: onClick]} on="tap:AMP.setState({ undefined: { quantity: min(100, (undefined.quantity || 1) + 1) } })">
-                      <IconButton size="small" onClick={[Function: onClick]} on="tap:AMP.setState({ undefined: { quantity: min(100, (undefined.quantity || 1) + 1) } })" classes={{...}} color="default" disabled={false}>
-                        <WithStyles(ButtonBase) className="MuiIconButton-root-37 RSFQuantitySelector-button-3" centerRipple={true} focusRipple={true} disabled={false} size="small" onClick={[Function: onClick]} on="tap:AMP.setState({ undefined: { quantity: min(100, (undefined.quantity || 1) + 1) } })">
-                          <ButtonBase className="MuiIconButton-root-37 RSFQuantitySelector-button-3" centerRipple={true} focusRipple={true} disabled={false} size="small" onClick={[Function: onClick]} on="tap:AMP.setState({ undefined: { quantity: min(100, (undefined.quantity || 1) + 1) } })" classes={{...}} component="button" disableRipple={false} disableTouchRipple={false} tabIndex="0" type="button">
-                            <button className="MuiButtonBase-root-43 MuiIconButton-root-37 RSFQuantitySelector-button-3" onBlur={[Function]} onFocus={[Function]} onKeyDown={[Function]} onKeyUp={[Function]} onMouseDown={[Function]} onMouseLeave={[Function]} onMouseUp={[Function]} onTouchEnd={[Function]} onTouchMove={[Function]} onTouchStart={[Function]} onContextMenu={[Function]} tabIndex="0" type="button" disabled={false} size="small" onClick={[Function: onClick]} on="tap:AMP.setState({ undefined: { quantity: min(100, (undefined.quantity || 1) + 1) } })">
-                              <span className="MuiIconButton-label-42">
-                                <pure(AddIcon) classes={{...}}>
-                                  <AddIcon classes={{...}}>
-                                    <WithStyles(SvgIcon) classes={{...}}>
-                                      <SvgIcon classes={{...}} color="inherit" component="svg" fontSize="default" viewBox="0 0 24 24">
-                                        <svg className="MuiSvgIcon-root-46 RSFQuantitySelector-icon-2" focusable="false" viewBox="0 0 24 24" color={[undefined]} aria-hidden="true" role="presentation">
-                                          <path d="M19 13h-6v6h-2v-6H5v-2h6V5h2v6h6v2z" />
-                                          <path fill="none" d="M0 0h24v24H0z" />
-                                        </svg>
-                                      </SvgIcon>
-                                    </WithStyles(SvgIcon)>
-                                  </AddIcon>
-                                </pure(AddIcon)>
-                              </span>
-                              <NoSsr defer={false} fallback={{...}}>
-                                <WithStyles(TouchRipple) innerRef={[Function]} center={true}>
-                                  <TouchRipple center={true} classes={{...}}>
-                                    <TransitionGroup component="span" enter={true} exit={true} className="MuiTouchRipple-root-55" childFactory={[Function: childFactory]}>
-                                      <span className="MuiTouchRipple-root-55" />
-                                    </TransitionGroup>
-                                  </TouchRipple>
-                                </WithStyles(TouchRipple)>
-                              </NoSsr>
-                            </button>
-                          </ButtonBase>
-                        </WithStyles(ButtonBase)>
-                      </IconButton>
-                    </WithStyles(IconButton)>
-                  </div>
-                </InputBase>
-              </WithFormControlContext(InputBase)>
-            </WithStyles(WithFormControlContext(InputBase))>
-=======
             <WithStyles(InputBase) classes={{...}} startAdornment={{...}} endAdornment={{...}} onChange={[Function]} value={1} inputProps={{...}} disabled={true} fullWidth={false} inputComponent="input" multiline={false} type="text">
               <InputBase startAdornment={{...}} endAdornment={{...}} onChange={[Function]} value={1} inputProps={{...}} disabled={true} fullWidth={false} inputComponent="input" multiline={false} type="text" classes={{...}}>
                 <div className="MuiInputBase-root-20 MuiInput-root-7 RSFQuantitySelector-root-1 MuiInput-underline-11 RSFQuantitySelector-underline-6 MuiInputBase-disabled-23 MuiInput-disabled-10 MuiInputBase-adornedStart-24 MuiInputBase-adornedEnd-25" onClick={[Function]}>
@@ -157,7 +80,6 @@
                 </div>
               </InputBase>
             </WithStyles(InputBase)>
->>>>>>> df01b607
           </Input>
         </WithStyles(Input)>
       </QuantitySelector>
@@ -173,83 +95,6 @@
       <QuantitySelector value={2} app={[Function: res]} ampStateId={[undefined]} classes={{...}} onChange={[Function]} minValue={1} maxValue={100} ariaLabel="quantity">
         <WithStyles(Input) startAdornment={{...}} endAdornment={{...}} onChange={[Function]} value={2} classes={{...}} inputProps={{...}} disabled={true}>
           <Input startAdornment={{...}} endAdornment={{...}} onChange={[Function]} value={2} inputProps={{...}} disabled={true} classes={{...}}>
-<<<<<<< HEAD
-            <WithStyles(WithFormControlContext(InputBase)) classes={{...}} startAdornment={{...}} endAdornment={{...}} onChange={[Function]} value={2} inputProps={{...}} disabled={true} fullWidth={false} inputComponent="input" multiline={false} type="text">
-              <WithFormControlContext(InputBase) startAdornment={{...}} endAdornment={{...}} onChange={[Function]} value={2} inputProps={{...}} disabled={true} fullWidth={false} inputComponent="input" multiline={false} type="text" classes={{...}}>
-                <InputBase muiFormControl={[undefined]} startAdornment={{...}} endAdornment={{...}} onChange={[Function]} value={2} inputProps={{...}} disabled={true} fullWidth={false} inputComponent="input" multiline={false} type="text" classes={{...}}>
-                  <div className="MuiInputBase-root-20 MuiInput-root-7 RSFQuantitySelector-root-1 MuiInput-underline-11 RSFQuantitySelector-underline-6 MuiInputBase-disabled-23 MuiInput-disabled-10 MuiInputBase-adornedStart-24 MuiInputBase-adornedEnd-25" onClick={[Function]}>
-                    <WithStyles(IconButton) size="small" classes={{...}} onClick={[Function: onClick]} on="tap:AMP.setState({ undefined: { quantity: max(1, (undefined.quantity || 2) - 1) } })">
-                      <IconButton size="small" onClick={[Function: onClick]} on="tap:AMP.setState({ undefined: { quantity: max(1, (undefined.quantity || 2) - 1) } })" classes={{...}} color="default" disabled={false}>
-                        <WithStyles(ButtonBase) className="MuiIconButton-root-37 RSFQuantitySelector-button-3" centerRipple={true} focusRipple={true} disabled={false} size="small" onClick={[Function: onClick]} on="tap:AMP.setState({ undefined: { quantity: max(1, (undefined.quantity || 2) - 1) } })">
-                          <ButtonBase className="MuiIconButton-root-37 RSFQuantitySelector-button-3" centerRipple={true} focusRipple={true} disabled={false} size="small" onClick={[Function: onClick]} on="tap:AMP.setState({ undefined: { quantity: max(1, (undefined.quantity || 2) - 1) } })" classes={{...}} component="button" disableRipple={false} disableTouchRipple={false} tabIndex="0" type="button">
-                            <button className="MuiButtonBase-root-43 MuiIconButton-root-37 RSFQuantitySelector-button-3" onBlur={[Function]} onFocus={[Function]} onKeyDown={[Function]} onKeyUp={[Function]} onMouseDown={[Function]} onMouseLeave={[Function]} onMouseUp={[Function]} onTouchEnd={[Function]} onTouchMove={[Function]} onTouchStart={[Function]} onContextMenu={[Function]} tabIndex="0" type="button" disabled={false} size="small" onClick={[Function: onClick]} on="tap:AMP.setState({ undefined: { quantity: max(1, (undefined.quantity || 2) - 1) } })">
-                              <span className="MuiIconButton-label-42">
-                                <pure(RemoveIcon) classes={{...}}>
-                                  <RemoveIcon classes={{...}}>
-                                    <WithStyles(SvgIcon) classes={{...}}>
-                                      <SvgIcon classes={{...}} color="inherit" component="svg" fontSize="default" viewBox="0 0 24 24">
-                                        <svg className="MuiSvgIcon-root-46 RSFQuantitySelector-icon-2" focusable="false" viewBox="0 0 24 24" color={[undefined]} aria-hidden="true" role="presentation">
-                                          <path d="M19 13H5v-2h14v2z" />
-                                          <path fill="none" d="M0 0h24v24H0z" />
-                                        </svg>
-                                      </SvgIcon>
-                                    </WithStyles(SvgIcon)>
-                                  </RemoveIcon>
-                                </pure(RemoveIcon)>
-                              </span>
-                              <NoSsr defer={false} fallback={{...}}>
-                                <WithStyles(TouchRipple) innerRef={[Function]} center={true}>
-                                  <TouchRipple center={true} classes={{...}}>
-                                    <TransitionGroup component="span" enter={true} exit={true} className="MuiTouchRipple-root-55" childFactory={[Function: childFactory]}>
-                                      <span className="MuiTouchRipple-root-55" />
-                                    </TransitionGroup>
-                                  </TouchRipple>
-                                </WithStyles(TouchRipple)>
-                              </NoSsr>
-                            </button>
-                          </ButtonBase>
-                        </WithStyles(ButtonBase)>
-                      </IconButton>
-                    </WithStyles(IconButton)>
-                    <input aria-invalid={[undefined]} autoComplete={[undefined]} autoFocus={[undefined]} className="MuiInputBase-input-30 MuiInput-input-15 RSFQuantitySelector-input-4 MuiInputBase-disabled-23 MuiInput-disabled-10 MuiInputBase-inputAdornedStart-35 MuiInputBase-inputAdornedEnd-36" defaultValue={[undefined]} disabled={true} id={[undefined]} name={[undefined]} onBlur={[Function]} onChange={[Function]} onFocus={[Function]} onKeyDown={[undefined]} onKeyUp={[undefined]} placeholder={[undefined]} readOnly={[undefined]} required={[undefined]} rows={[undefined]} value={2} type="text" amp-bind="value=>undefined.quantity" />
-                    <WithStyles(IconButton) size="small" classes={{...}} onClick={[Function: onClick]} on="tap:AMP.setState({ undefined: { quantity: min(100, (undefined.quantity || 2) + 1) } })">
-                      <IconButton size="small" onClick={[Function: onClick]} on="tap:AMP.setState({ undefined: { quantity: min(100, (undefined.quantity || 2) + 1) } })" classes={{...}} color="default" disabled={false}>
-                        <WithStyles(ButtonBase) className="MuiIconButton-root-37 RSFQuantitySelector-button-3" centerRipple={true} focusRipple={true} disabled={false} size="small" onClick={[Function: onClick]} on="tap:AMP.setState({ undefined: { quantity: min(100, (undefined.quantity || 2) + 1) } })">
-                          <ButtonBase className="MuiIconButton-root-37 RSFQuantitySelector-button-3" centerRipple={true} focusRipple={true} disabled={false} size="small" onClick={[Function: onClick]} on="tap:AMP.setState({ undefined: { quantity: min(100, (undefined.quantity || 2) + 1) } })" classes={{...}} component="button" disableRipple={false} disableTouchRipple={false} tabIndex="0" type="button">
-                            <button className="MuiButtonBase-root-43 MuiIconButton-root-37 RSFQuantitySelector-button-3" onBlur={[Function]} onFocus={[Function]} onKeyDown={[Function]} onKeyUp={[Function]} onMouseDown={[Function]} onMouseLeave={[Function]} onMouseUp={[Function]} onTouchEnd={[Function]} onTouchMove={[Function]} onTouchStart={[Function]} onContextMenu={[Function]} tabIndex="0" type="button" disabled={false} size="small" onClick={[Function: onClick]} on="tap:AMP.setState({ undefined: { quantity: min(100, (undefined.quantity || 2) + 1) } })">
-                              <span className="MuiIconButton-label-42">
-                                <pure(AddIcon) classes={{...}}>
-                                  <AddIcon classes={{...}}>
-                                    <WithStyles(SvgIcon) classes={{...}}>
-                                      <SvgIcon classes={{...}} color="inherit" component="svg" fontSize="default" viewBox="0 0 24 24">
-                                        <svg className="MuiSvgIcon-root-46 RSFQuantitySelector-icon-2" focusable="false" viewBox="0 0 24 24" color={[undefined]} aria-hidden="true" role="presentation">
-                                          <path d="M19 13h-6v6h-2v-6H5v-2h6V5h2v6h6v2z" />
-                                          <path fill="none" d="M0 0h24v24H0z" />
-                                        </svg>
-                                      </SvgIcon>
-                                    </WithStyles(SvgIcon)>
-                                  </AddIcon>
-                                </pure(AddIcon)>
-                              </span>
-                              <NoSsr defer={false} fallback={{...}}>
-                                <WithStyles(TouchRipple) innerRef={[Function]} center={true}>
-                                  <TouchRipple center={true} classes={{...}}>
-                                    <TransitionGroup component="span" enter={true} exit={true} className="MuiTouchRipple-root-55" childFactory={[Function: childFactory]}>
-                                      <span className="MuiTouchRipple-root-55" />
-                                    </TransitionGroup>
-                                  </TouchRipple>
-                                </WithStyles(TouchRipple)>
-                              </NoSsr>
-                            </button>
-                          </ButtonBase>
-                        </WithStyles(ButtonBase)>
-                      </IconButton>
-                    </WithStyles(IconButton)>
-                  </div>
-                </InputBase>
-              </WithFormControlContext(InputBase)>
-            </WithStyles(WithFormControlContext(InputBase))>
-=======
             <WithStyles(InputBase) classes={{...}} startAdornment={{...}} endAdornment={{...}} onChange={[Function]} value={2} inputProps={{...}} disabled={true} fullWidth={false} inputComponent="input" multiline={false} type="text">
               <InputBase startAdornment={{...}} endAdornment={{...}} onChange={[Function]} value={2} inputProps={{...}} disabled={true} fullWidth={false} inputComponent="input" multiline={false} type="text" classes={{...}}>
                 <div className="MuiInputBase-root-20 MuiInput-root-7 RSFQuantitySelector-root-1 MuiInput-underline-11 RSFQuantitySelector-underline-6 MuiInputBase-disabled-23 MuiInput-disabled-10 MuiInputBase-adornedStart-24 MuiInputBase-adornedEnd-25" onClick={[Function]}>
@@ -323,7 +168,6 @@
                 </div>
               </InputBase>
             </WithStyles(InputBase)>
->>>>>>> df01b607
           </Input>
         </WithStyles(Input)>
       </QuantitySelector>
