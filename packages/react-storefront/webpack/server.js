const path = require('path')
const {
  createServerConfig,
  createLoaders,
  optimization,
  injectBuildTimestamp
} = require('./common')
const merge = require('lodash/merge')

module.exports = {
  /**
   * Generates a webpack config for the server development build
   * @param {String} root The path to the root of the project
   * @return {Object} A webpack config
   * @param {Object} options
   * @param {Object} options.eslintConfig A config object for eslint
   * @param {Object} options.additionalRules Additional rules to add the webpack config
   * @param {Object} options.envVariables Environment variables to inject into the build
   * @param {Object} options.alias Aliases to apply to the webpack config
   */
<<<<<<< HEAD
  dev(root, { eslintConfig = require('./eslint-server'), envVariables = {}, rules = [] } = {}) {
    return ({ entry, plugins, output, target, resolve, alias = {} } = {}) => {
      const webpack = require(path.join(root, 'node_modules', 'webpack'))

      alias = {
        'react-storefront-stats': path.join(
          root,
          'node_modules',
          'react-storefront',
          'stats',
          'getStatsFromNetwork'
        ),
        ...alias
      }
=======
  dev(
    root,
    { eslintConfig = require('./eslint-server'), envVariables = {}, rules = [], alias = {} } = {}
  ) {
    const webpack = require(path.join(root, 'node_modules', 'webpack'))

    alias = {
      ...alias,
      'react-storefront-stats': path.join(
        root,
        'node_modules',
        'react-storefront',
        'stats',
        'getStatsInDev'
      )
    }
>>>>>>> a622f847

      return merge(createServerConfig(root, alias), {
        entry,
        mode: 'development',
        output: merge(output, {
          devtoolModuleFilenameTemplate: '[absolute-resource-path]'
        }),
        target,
        resolve,
        module: {
          rules: createLoaders(root, {
            envName: 'development-server',
            assetsPath: '../build/assets/pwa',
            eslintConfig,
            additionalRules: rules
          })
        },
        devtool: 'cheap-module-source-map',
        plugins: [
          ...plugins,
          injectBuildTimestamp(),
          new webpack.ExtendedAPIPlugin(),
          new webpack.optimize.LimitChunkCountPlugin({
            maxChunks: 1
          }),
          new webpack.DefinePlugin({
            'process.env.MOOV_RUNTIME': JSON.stringify('server'),
            'process.env.MOOV_ENV': JSON.stringify('development'),
            ...envVariables
          })
        ]
      })
    }
  },

  /**
   * Generates a webpack config for the server production build
   * @param {String} root The path to the root of the project
   * @param {Object} options
   * @param {Object} options.envVariables Environment variables to inject into the build
   * @param {Object} options.alias Aliases to apply to the webpack config
   * @return {Object} A webpack config
   */
  prod(root, { envVariables = {}, alias = {} } = {}) {
    const webpack = require(path.join(root, 'node_modules', 'webpack'))

    alias = {
      ...alias,
      'react-storefront-stats': path.join(
        root,
        'node_modules',
        'react-storefront',
        'stats',
        'getStats'
      )
    }

    return ({ entry, plugins, output, target, resolve }) =>
      merge(createServerConfig(root, alias), {
        entry,
        output,
        target,
        resolve,
        mode: 'production',
        optimization,
        module: {
          rules: createLoaders(root, {
            envName: 'production-server',
            eslintConfig: './eslint-server'
          })
        },
        plugins: [
          ...plugins,
          injectBuildTimestamp(),
          new webpack.ExtendedAPIPlugin(),
          new webpack.optimize.LimitChunkCountPlugin({
            maxChunks: 1
          }),
          new webpack.DefinePlugin({
            'process.env.MOOV_RUNTIME': JSON.stringify('server'),
            'process.env.MOOV_ENV': JSON.stringify('production'),
            ...envVariables
          })
        ]
      })
  }
}<|MERGE_RESOLUTION|>--- conflicted
+++ resolved
@@ -18,7 +18,6 @@
    * @param {Object} options.envVariables Environment variables to inject into the build
    * @param {Object} options.alias Aliases to apply to the webpack config
    */
-<<<<<<< HEAD
   dev(root, { eslintConfig = require('./eslint-server'), envVariables = {}, rules = [] } = {}) {
     return ({ entry, plugins, output, target, resolve, alias = {} } = {}) => {
       const webpack = require(path.join(root, 'node_modules', 'webpack'))
@@ -29,28 +28,10 @@
           'node_modules',
           'react-storefront',
           'stats',
-          'getStatsFromNetwork'
+          'getStatsInDev'
         ),
         ...alias
       }
-=======
-  dev(
-    root,
-    { eslintConfig = require('./eslint-server'), envVariables = {}, rules = [], alias = {} } = {}
-  ) {
-    const webpack = require(path.join(root, 'node_modules', 'webpack'))
-
-    alias = {
-      ...alias,
-      'react-storefront-stats': path.join(
-        root,
-        'node_modules',
-        'react-storefront',
-        'stats',
-        'getStatsInDev'
-      )
-    }
->>>>>>> a622f847
 
       return merge(createServerConfig(root, alias), {
         entry,
