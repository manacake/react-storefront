--- conflicted
+++ resolved
@@ -408,31 +408,17 @@
     const cacheName = getAPICacheName(apiVersion, url.pathname)
     const cacheOptions = { ...runtimeCacheOptions, cacheName }
     const onlyHit = headers.get('x-moov-client-if') === 'cache-hit'
-    const { cacheOnly, networkOnly, cacheFirst } = workbox.strategies
+    const { CacheOnly, NetworkOnly, CacheFirst } = workbox.strategies
 
     if (onlyHit) {
-<<<<<<< HEAD
-      // will get here when trying to skip skeletons in fromServer#getCachedResponse
-      return cacheOnly(cacheOptions)
-        .handle(context)
-        .then(res => {
-          return (
-            res ||
-            new Response(null, {
-              status: CLIENT_CACHE_MISS
-            })
-          )
-=======
-      return new workbox.strategies.CacheOnly(cacheOptions).handle(context).catch(res => {
+      return new CacheOnly(cacheOptions).handle(context).catch(res => {
         return new Response(null, {
           status: CLIENT_CACHE_MISS
->>>>>>> f63b03f6
         })
       })
     } else if (cacheOptions.cacheName === ssrCacheName && !shouldServeHTMLFromCache(url, event)) {
-<<<<<<< HEAD
       // will get here when transitioning from AMP or if the developer serveSSRFromCache: true in their client webpack config
-      return networkOnly()
+      return new NetworkOnly(cacheOptions)
         .handle(context)
         .catch(() => offlineResponse(apiVersion, context))
     } else if (
@@ -440,33 +426,15 @@
       event.request.cache === 'force-cache' /* set by cache and sent by fromServer */
     ) {
       // will get here when fetching state during client-side navigation
-      return cacheFirst(cacheOptions).handle(context)
+      return new CacheFirst(cacheOptions).handle(context)
     } else {
       // will get here in all other cases
-      return networkOnly()
-        .handle(context)
-=======
-      return new workbox.strategies.NetworkOnly(cacheOptions)
-        .handle(context)
-        .catch(() => offlineResponse(apiVersion, context))
-    } else if (event.request.cache === 'force-cache' /* set by cache and sent by fromServer */) {
-      return new workbox.strategies.CacheFirst(cacheOptions).handle(context)
-    } else {
-      // Check the cache for all routes. If the result is not found, get it from the network.
-      return new workbox.strategies.CacheOnly(cacheOptions)
-        .handle(context)
-        .catch(e => new workbox.strategies.NetworkOnly().handle(context))
->>>>>>> f63b03f6
-        .catch(() => offlineResponse(apiVersion, context))
+      return new NetworkOnly().handle(context).catch(() => offlineResponse(apiVersion, context))
     }
   } catch (e) {
     // if anything goes wrong, fallback to network
     // this is critical - if there is a bug in the service worker code, the whole site can stop working
     console.warn('[react-storefront service worker]', 'caught error in service worker', e)
-<<<<<<< HEAD
-    return networkOnly().handle(context)
-=======
     return new workbox.strategies.NetworkOnly().handle(context)
->>>>>>> f63b03f6
   }
 })