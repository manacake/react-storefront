--- conflicted
+++ resolved
@@ -25,17 +25,10 @@
 export const MenuItemModel = types
   .model("MenuItemModel", {
     text: types.optional(types.string, ''),
-<<<<<<< HEAD
     url: types.maybeNull(types.string),
-    state: types.maybeNull(types.string),
+    state: types.frozen(),
     image: types.maybeNull(types.string),
     items: types.maybeNull(types.array(types.late(() => MenuItemModel))),
-=======
-    url: types.maybe(types.string),
-    state: types.frozen,
-    image: types.maybe(types.string),
-    items: types.maybe(types.array(types.late(() => MenuItemModel))),
->>>>>>> edf0c616
     root: types.optional(types.boolean, false),
     server: types.optional(types.boolean, false),
     prefetch: types.maybeNull(types.string),
