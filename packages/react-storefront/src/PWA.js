--- conflicted
+++ resolved
@@ -14,11 +14,8 @@
 import { connectReduxDevtools } from 'mst-middlewares'
 import { onSnapshot } from 'mobx-state-tree'
 import debounce from 'lodash/debounce'
-<<<<<<< HEAD
 import AppContext from './AppContext'
-=======
 import ErrorBoundary from './ErrorBoundary'
->>>>>>> 164ff075
 
 /**
  * @private
@@ -53,54 +50,46 @@
     const { amp, app, errorReporter } = this.props
 
     return (
-<<<<<<< HEAD
       <AppContext.Provider value={this.appContextValue}>
-        <Provider nextId={this.nextId}>
-=======
-      <Provider nextId={this.nextId} errorReporter={errorReporter}>
-        <ErrorBoundary onError={errorReporter}>
->>>>>>> 164ff075
-          <Fragment>
-            <CssBaseline />
-            <Helmet>
-              <html lang="en" />
-              <meta charset="utf-8" />
-              <meta
-                name="viewport"
-                content="width=device-width,initial-scale=1,minimum-scale=1,shrink-to-fit=no"
-              />
-              <meta name="theme-color" content="#000000" />
-              {app.description ? <meta name="description" content={app.description} /> : null}
-              {app.canonicalURL ? <link rel="canonical" href={app.canonicalURL} /> : null}
-              <link rel="manifest" href="/manifest.json" />
-              <title>{app.title}</title>
-            </Helmet>
-            {amp && (
+        <Provider nextId={this.nextId} errorReporter={errorReporter}>
+          <ErrorBoundary onError={errorReporter}>
+            <Fragment>
+              <CssBaseline />
               <Helmet>
-                <script async src="https://cdn.ampproject.org/v0.js" />
-                <script
-                  async
-                  custom-element="amp-install-serviceworker"
-                  src="https://cdn.ampproject.org/v0/amp-install-serviceworker-0.1.js"
+                <html lang="en" />
+                <meta charset="utf-8" />
+                <meta
+                  name="viewport"
+                  content="width=device-width,initial-scale=1,minimum-scale=1,shrink-to-fit=no"
                 />
+                <meta name="theme-color" content="#000000" />
+                {app.description ? <meta name="description" content={app.description} /> : null}
+                {app.canonicalURL ? <link rel="canonical" href={app.canonicalURL} /> : null}
+                <link rel="manifest" href="/manifest.json" />
+                <title>{app.title}</title>
               </Helmet>
-            )}
-            {amp && (
-              <amp-install-serviceworker
-                src={`${app.location.urlBase}/service-worker.js`}
-                data-iframe-src={`${app.location.urlBase}/pwa/install-service-worker.html`}
-                layout="nodisplay"
-              />
-            )}
-            {this.props.children}
-          </Fragment>
-<<<<<<< HEAD
+              {amp && (
+                <Helmet>
+                  <script async src="https://cdn.ampproject.org/v0.js" />
+                  <script
+                    async
+                    custom-element="amp-install-serviceworker"
+                    src="https://cdn.ampproject.org/v0/amp-install-serviceworker-0.1.js"
+                  />
+                </Helmet>
+              )}
+              {amp && (
+                <amp-install-serviceworker
+                  src={`${app.location.urlBase}/service-worker.js`}
+                  data-iframe-src={`${app.location.urlBase}/pwa/install-service-worker.html`}
+                  layout="nodisplay"
+                />
+              )}
+              {this.props.children}
+            </Fragment>
+          </ErrorBoundary>
         </Provider>
       </AppContext.Provider>
-=======
-        </ErrorBoundary>
-      </Provider>
->>>>>>> 164ff075
     )
   }
 
