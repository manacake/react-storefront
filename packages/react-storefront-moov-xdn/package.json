{
  "name": "react-storefront-moov-xdn",
<<<<<<< HEAD
  "version": "6.45.0-alpha.3",
=======
  "version": "6.44.2",
>>>>>>> cd2301dc
  "description": "Extension for running React Storefront apps on Moovweb's XDN platform.",
  "author": "Moovweb",
  "license": "Apache-2.0",
  "main": "index.js",
  "scripts": {
    "test": "jest",
    "watch": "babel --watch src --source-maps --out-dir dist",
    "build": "mkdir -p dist; cp .npmrc dist; NODE_ENV=production babel src --source-maps --out-dir dist && cp package.json dist",
    "link": "yarn build; cd dist; npm link; yarn link; cd ..;"
  },
  "dependencies": {
    "moov_builder": "4.0.0-alpha.1",
    "moov_stdlib": "^2.6.33"
  },
  "peerDependencies": {
    "react-storefront": "^6.0.0"
  },
  "devDependencies": {
    "@babel/cli": "^7.2.3",
    "@babel/core": "^7.2.2",
    "@babel/plugin-proposal-class-properties": "^7.2.3",
    "babel-core": "^7.0.0-bridge.0",
    "babel-jest": "^23.6.0",
    "jest": "^23.6.0",
    "regenerator-runtime": "^0.13.1"
  },
  "jest": {
    "moduleNameMapper": {
      "react-storefront(.*)": "<rootDir>/../react-storefront/src/$1"
    }
  }
}<|MERGE_RESOLUTION|>--- conflicted
+++ resolved
@@ -1,10 +1,6 @@
 {
   "name": "react-storefront-moov-xdn",
-<<<<<<< HEAD
   "version": "6.45.0-alpha.3",
-=======
-  "version": "6.44.2",
->>>>>>> cd2301dc
   "description": "Extension for running React Storefront apps on Moovweb's XDN platform.",
   "author": "Moovweb",
   "license": "Apache-2.0",
