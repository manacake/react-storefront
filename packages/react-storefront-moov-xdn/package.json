--- conflicted
+++ resolved
@@ -1,10 +1,6 @@
 {
   "name": "react-storefront-moov-xdn",
-<<<<<<< HEAD
-  "version": "6.56.0-alpha.2",
-=======
   "version": "6.60.0",
->>>>>>> fd756450
   "description": "Extension for running React Storefront apps on Moovweb's XDN platform.",
   "author": "Moovweb",
   "license": "Apache-2.0",
