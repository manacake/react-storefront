--- conflicted
+++ resolved
@@ -1,10 +1,6 @@
 {
   "name": "react-storefront-moov-xdn",
-<<<<<<< HEAD
-  "version": "6.61.0-alpha.2",
-=======
   "version": "6.64.1",
->>>>>>> 356f203d
   "description": "Extension for running React Storefront apps on Moovweb's XDN platform.",
   "author": "Moovweb",
   "license": "Apache-2.0",
