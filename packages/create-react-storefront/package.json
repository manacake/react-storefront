--- conflicted
+++ resolved
@@ -1,10 +1,6 @@
 {
   "name": "create-react-storefront",
-<<<<<<< HEAD
-  "version": "6.56.0-alpha.2",
-=======
   "version": "6.60.0",
->>>>>>> fd756450
   "description": "A CLI for creating React Storefront apps.",
   "main": "index.js",
   "dependencies": {
