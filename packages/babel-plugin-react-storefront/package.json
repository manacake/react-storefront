{
  "name": "babel-plugin-react-storefront",
<<<<<<< HEAD
  "version": "6.65.0-beta.0",
=======
  "version": "6.65.2",
>>>>>>> 65a6639f
  "main": "src/index.js",
  "author": "Moovweb",
  "license": "Apache-2.0",
  "dependencies": {
    "babel-core": "^6.26.0"
  },
  "scripts": {
    "test": "babel test/test.js --out-file test/out.js",
    "link": "npm link; yarn link"
  },
  "devDependencies": {
    "babel-cli": "^6.26.0"
  }
}<|MERGE_RESOLUTION|>--- conflicted
+++ resolved
@@ -1,10 +1,6 @@
 {
   "name": "babel-plugin-react-storefront",
-<<<<<<< HEAD
-  "version": "6.65.0-beta.0",
-=======
   "version": "6.65.2",
->>>>>>> 65a6639f
   "main": "src/index.js",
   "author": "Moovweb",
   "license": "Apache-2.0",
