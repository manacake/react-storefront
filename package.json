--- conflicted
+++ resolved
@@ -73,15 +73,8 @@
     "release:middleware": "cd packages/react-storefront-middleware; yarn publish --non-interactive",
     "docs": "cd packages/react-storefront; yarn docs; cd ../../;",
     "deploy-storybook": "gh-pages -d packages/react-storefront/storybook-static",
-<<<<<<< HEAD
-    "test": "lerna run test",
+    "test": "lerna run test --stream",
     "watch": "lerna run watch --stream",
-=======
-    "test": "lerna run test --stream",
-    "watch": "concurrently \"yarn watch:rsf\" \"yarn watch:rsf-moov-xdn\"",
-    "watch:rsf": "pushd packages/react-storefront; yarn watch; popd;",
-    "watch:rsf-moov-xdn": "pushd packages/react-storefront-moov-xdn; yarn watch; popd;",
->>>>>>> 8fd8c2f2
     "add-license": "node ./tasks/addLicense",
     "upgrade-docs": "sh ./tasks/upgrade-docs.sh",
     "link:all": "lerna run link --stream"
