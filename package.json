--- conflicted
+++ resolved
@@ -29,13 +29,8 @@
     "webpack": "^4.25.1"
   },
   "scripts": {
-<<<<<<< HEAD
     "build": "pushd packages/react-storefront; yarn build; popd; pushd packages/react-storefront-moov-xdn; yarn build; popd;",
-    "precommit": "yarn add-license",
-=======
-    "build": "pushd packages/react-storefront; yarn build; popd;",
     "precommit": "yarn add-license && yarn docs",
->>>>>>> 533fb536
     "update-versions": "lerna publish --skip-npm --yes",
     "publish": "yarn update-versions; yarn build; pushd packages/react-storefront/lib; yarn publish --non-interactive; popd; pushd packages/babel-plugin-react-storefront; yarn publish --non-interactive; popd",
     "docs": "pushd packages/react-storefront; yarn docs; popd;",
